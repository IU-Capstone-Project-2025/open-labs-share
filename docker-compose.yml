--- conflicted
+++ resolved
@@ -1,5 +1,3 @@
-version: '3.8'
-
 networks:
   blue-network:
     driver: bridge
@@ -427,7 +425,6 @@
     volumes:
       - postgres-articles-data:/var/lib/postgresql/data
     networks:
-<<<<<<< HEAD
       - app-network
 
   ml-service:
@@ -462,11 +459,9 @@
       - ml-celery-worker
     networks:
       - app-network
-=======
-      - blue-network
-      - green-network
-    restart: unless-stopped
->>>>>>> b28bd526
+      - blue-network
+      - green-network
+    restart: unless-stopped
 
   postgres-ml:
     image: postgres:15-alpine
@@ -477,7 +472,6 @@
     volumes:
       - postgres-ml-data:/var/lib/postgresql/data
     networks:
-<<<<<<< HEAD
       - app-network
   ml-redis-broker:
     image: redis:7
@@ -486,11 +480,9 @@
     restart: unless-stopped
     networks:
       - app-network
-=======
-      - blue-network
-      - green-network
-    restart: unless-stopped
->>>>>>> b28bd526
+      - blue-network
+      - green-network
+    restart: unless-stopped
 
   ml-celery-worker:
     build:
