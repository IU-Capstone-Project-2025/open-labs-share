<<<<<<< HEAD
services:
  frontend:
    build:
      context: .
      dockerfile: docker/Dockerfile.frontend
    ports:
      - "5173:5173"
    volumes:
      - ./frontend:/app/frontend
      - frontend_node_modules:/app/frontend/node_modules
    environment:
      - NODE_ENV=development
      - VITE_API_GATEWAY_ENDPOINT=http://localhost:8080/api/v1
      - VITE_AUTH_API_ENDPOINT=http://localhost:8081/api/v1/auth
    restart: unless-stopped
    depends_on:
      - api-gateway
      - auth-service
    networks:
      - app-network

  api-gateway:
    build:
      context: .
      dockerfile: docker/Dockerfile.api-gateway
    ports:
      - "8080:8080"
    environment:
      - SPRING_APP_PORT=8080
      - AUTH_SERVICE_HOST=auth-service
      - AUTH_SERVICE_PORT=9092
      - USER_SERVICE_HOST=users-service
      - USER_SERVICE_PORT=9093
      - LAB_SERVICE_HOST=labs-service
      - LAB_SERVICE_PORT=9091
      - ARTICLE_SERVICE_HOST=articles-service
      - ARTICLE_SERVICE_PORT=50051
      # - ML_SERVICE_HOST=ml-service
      # - ML_SERVICE_PORT=8082
      - SPRING_PROFILES_ACTIVE=docker
      - FEEDBACK_SERVICE_HOST=feedback-service
      - FEEDBACK_SERVICE_PORT=9090
    restart: unless-stopped
    depends_on:
      - auth-service
      - users-service
      - labs-service
      - articles-service
      - feedback-service
      # - ml-service
    networks:
      - app-network

  auth-service:
    build:
      context: .
      dockerfile: docker/Dockerfile.auth-service
    ports:
      - "8081:8081"
      - "9092:9092"
    environment:
      - PORT=8081
      - GRPC_PORT=9092
      - USERS_SERVICE_HOST=users-service
      - USERS_SERVICE_PORT=9093
      - JWT_SIGNING_KEY=${JWT_SIGNING_KEY:-adminadmin}
      - ACCESS_TOKEN_EXPIRATION=144000000
      - REFRESH_TOKEN_EXPIRATION=1008000000
      - SPRING_PROFILES_ACTIVE=docker
    restart: unless-stopped
    depends_on:
      - users-service
    networks:
      - app-network

  users-service:
    build:
      context: .
      dockerfile: docker/Dockerfile.users-service
    ports:
      - "9093:9093"
    environment:
      - GRPC_PORT=9093
      - DB_URL=jdbc:postgresql://postgres-users:5432/users_service
      - DB_USERNAME=users_user
      - DB_PASSWORD=${POSTGRES_USERS_PASSWORD:-postgres}
      - HIBERNATE_DDL_AUTO=update
      - SHOW_SQL=false
      - LOG_LEVEL=INFO
      - SPRING_PROFILES_ACTIVE=docker
    restart: unless-stopped
    depends_on:
      - postgres-users
    networks:
      - app-network

  labs-service:
    build:
      context: .
      dockerfile: docker/Dockerfile.labs-service
    ports:
      - "9091:9091"
    environment:
      - SERVICE_HOST=0.0.0.0
      - SERVICE_PORT=9091
      - POSTGRESQL_HOST=postgres-labs
      - POSTGRESQL_PORT=5432
      - POSTGRESQL_USER=labs_user
      - POSTGRESQL_PASSWORD=${POSTGRES_LABS_PASSWORD:-postgres}
      - POSTGRESQL_NAME=labs_db
      - MINIO_ENDPOINT=minio:9000
      - MINIO_ACCESS_KEY=${MINIO_ROOT_USER:-minioadmin}
      - MINIO_SECRET_KEY=${MINIO_ROOT_PASSWORD:-minioadmin}
      - MINIO_ROOT_USER=${MINIO_ROOT_USER:-minioadmin}
      - MINIO_ROOT_PASSWORD=${MINIO_ROOT_PASSWORD:-minioadmin}
      - MONGODB_HOST=mongodb-labs
      - MONGODB_PORT=27017
      - MONGODB_USER=${MONGO_ROOT_USER:-mongo}
      - MONGODB_PASSWORD=${MONGO_ROOT_PASSWORD:-mongo}
      - MONGODB_NAME=labs_mongo_db
    restart: unless-stopped
    depends_on:
      - postgres-labs
      - mongodb-labs
      - minio
    networks:
      - app-network

  articles-service:
    build:
      context: .
      dockerfile: docker/Dockerfile.articles-service
    ports:
      - "50051:50051"
    environment:
      - SERVICE_HOST=0.0.0.0
      - SERVICE_PORT=50051
      - POSTGRES_HOST=postgres-articles
      - POSTGRES_PORT=5432
      - POSTGRES_USER=articles_user
      - POSTGRES_PASSWORD=${POSTGRES_ARTICLES_PASSWORD:-password}
      - POSTGRES_NAME=articles_db
      - MINIO_ENDPOINT=minio:9000
      - MINIO_ACCESS_KEY=${MINIO_ROOT_USER:-minioadmin}
      - MINIO_SECRET_KEY=${MINIO_ROOT_PASSWORD:-minioadmin}
    restart: unless-stopped
    depends_on:
      - postgres-articles
      - minio
    networks:
      - app-network

  feedback-service:
    build:
      context: .
      dockerfile: docker/Dockerfile.feedback-service
    ports:
      - "9090:9090"
    environment:
      - GRPC_PORT=9090
      - DB_HOST=postgres-feedback
      - DB_PORT=5432
      - DB_USER=feedback_user
      - DB_PASSWORD=${POSTGRES_FEEDBACK_PASSWORD:-feedback_password}
      - DB_NAME=feedback_db
      - MINIO_ENDPOINT=minio:9000
      - MINIO_ACCESS_KEY=${MINIO_ROOT_USER:-minioadmin}
      - MINIO_SECRET_KEY=${MINIO_ROOT_PASSWORD:-minioadmin}
      - MINIO_BUCKET_NAME=feedback
      - MINIO_USE_SSL=false
      - MONGODB_URI=mongodb://mongodb-feedback:27017
      - MONGODB_DATABASE=feedback
      - MONGODB_COLLECTION=comments
    restart: unless-stopped
    depends_on:
      - postgres-feedback
      - minio
      - mongodb-feedback
    networks:
      - app-network

  postgres-users:
    image: postgres:15-alpine
    environment:
      - POSTGRES_DB=users_service
      - POSTGRES_USER=users_user
      - POSTGRES_PASSWORD=${POSTGRES_USERS_PASSWORD:-postgres}
    volumes:
      - postgres-users-data:/var/lib/postgresql/data
    restart: unless-stopped
    networks:
      - app-network

  postgres-feedback:
    image: postgres:15-alpine
    environment:
      - POSTGRES_DB=feedback_db
      - POSTGRES_USER=feedback_user
      - POSTGRES_PASSWORD=${POSTGRES_FEEDBACK_PASSWORD:-feedback_password}
    volumes:
      - postgres-feedback-data:/var/lib/postgresql/data
    restart: unless-stopped
    networks:
      - app-network

  postgres-labs:
    image: postgres:15-alpine
    environment:
      - POSTGRES_DB=labs_db
      - POSTGRES_USER=labs_user
      - POSTGRES_PASSWORD=${POSTGRES_LABS_PASSWORD:-postgres}
    volumes:
      - postgres-labs-data:/var/lib/postgresql/data
    restart: unless-stopped
    networks:
      - app-network

  postgres-articles:
    image: postgres:15-alpine
    environment:
      - POSTGRES_DB=articles_db
      - POSTGRES_USER=articles_user
      - POSTGRES_PASSWORD=${POSTGRES_ARTICLES_PASSWORD:-password}
    volumes:
      - postgres-articles-data:/var/lib/postgresql/data
    restart: unless-stopped
    networks:
      - app-network

  # ml-service:
  #   build:
  #     context: .
  #     dockerfile: docker/Dockerfile.ml-service
  #   ports:
  #     - "8083:8081"
  #   environment:
  #     - DEVICE=cuda
  #     - RAG_DB_PATH=/app/ml/faiss
  #     - SCORE_THRESHOLD=1.0
  #     - EMBEDDING_MODEL_NAME=BAAI/bge-small-en-v1.5
  #     - LLM_MODEL_NAME=Qwen/Qwen2.5-Coder-1.5B-Instruct
  #     - PDF_DIR=/app/ml/data/predator-pray-22/pdfs
  #     - CODE_DIR=/app/ml/data/predator-pray-22/code
  #     - POSTGRES_USER=ml_user
  #     - POSTGRES_PASSWORD=${POSTGRES_ML_PASSWORD}
  #     - POSTGRES_HOST=postgres-ml
  #     - POSTGRES_PORT=5432
  #     - POSTGRES_DB=chat_history_db
  #   volumes:
  #     - ./ml:/app/ml
  #     - ml-models:/app/models
  #   restart: unless-stopped
  #   depends_on:
  #     - postgres-ml
  #   networks:
  #     - app-network

  # postgres-ml:
  #   image: postgres:15-alpine
  #   environment:
  #     - POSTGRES_DB=chat_history_db
  #     - POSTGRES_USER=ml_user
  #     - POSTGRES_PASSWORD=${POSTGRES_ML_PASSWORD}
  #   volumes:
  #     - postgres-ml-data:/var/lib/postgresql/data
  #   restart: unless-stopped
  #   networks:
  #     - app-network

  minio:
    image: minio/minio:latest
    command: server /data --console-address ":9001"
    ports:
      - "9000:9000"
      - "9001:9001"
    environment:
      - MINIO_ROOT_USER=${MINIO_ROOT_USER:-minioadmin}
      - MINIO_ROOT_PASSWORD=${MINIO_ROOT_PASSWORD:-minioadmin}
    volumes:
      - minio-data:/data
    restart: unless-stopped
    networks:
      - app-network

  mongodb-labs:
    image: mongo:latest
    environment:
      - MONGO_INITDB_ROOT_USERNAME=${MONGO_ROOT_USER:-adminadmin}
      - MONGO_INITDB_ROOT_PASSWORD=${MONGO_ROOT_PASSWORD:-adminadmin}
      - MONGO_INITDB_DATABASE=labs_mongo_db
    volumes:
      - mongodb-labs-data:/data/db
    restart: unless-stopped
    networks:
      - app-network

  mongodb-feedback:
    image: mongo:latest
    environment:
      MONGO_INITDB_DATABASE: feedback
    volumes:
      - mongodb-feedback-data:/data/db
    restart: unless-stopped
    networks:
      - app-network

networks:
  app-network:
    driver: bridge

volumes:
  frontend_node_modules:
  postgres-users-data:
  postgres-feedback-data:
  postgres-labs-data:
  postgres-articles-data:
  # postgres-ml-data:
  # ml-models:
  minio-data:
  mongodb-labs-data:
=======
services:
  frontend:
    build:
      context: .
      dockerfile: docker/Dockerfile.frontend
    ports:
      - "5173:5173"
    volumes:
      - ./frontend:/app/frontend
      - frontend_node_modules:/app/frontend/node_modules
    environment:
      - NODE_ENV=development
      - VITE_API_GATEWAY_ENDPOINT=http://localhost:8080/api/v1
      - VITE_AUTH_API_ENDPOINT=http://localhost:8081/api/v1/auth
    restart: unless-stopped
    depends_on:
      - api-gateway
      - auth-service
    networks:
      - app-network

  api-gateway:
    build:
      context: .
      dockerfile: docker/Dockerfile.api-gateway
    ports:
      - "8080:8080"
    environment:
      - SPRING_APP_PORT=8080
      - AUTH_SERVICE_HOST=auth-service
      - AUTH_SERVICE_PORT=9092
      - USER_SERVICE_HOST=users-service
      - USER_SERVICE_PORT=9093
      - LAB_SERVICE_HOST=labs-service
      - LAB_SERVICE_PORT=9091
      - ARTICLE_SERVICE_HOST=articles-service
      - ARTICLE_SERVICE_PORT=50051
      - ML_SERVICE_HOST=ml-service
      - ML_SERVICE_PORT=8082
      - SPRING_PROFILES_ACTIVE=docker
      - FEEDBACK_SERVICE_HOST=feedback-service
      - FEEDBACK_SERVICE_PORT=9090
    restart: unless-stopped
    depends_on:
      - auth-service
      - users-service
      - labs-service
      - articles-service
      - feedback-service
      - ml-service
    networks:
      - app-network

  auth-service:
    build:
      context: .
      dockerfile: docker/Dockerfile.auth-service
    ports:
      - "8081:8081"
      - "9092:9092"
    environment:
      - PORT=8081
      - GRPC_PORT=9092
      - USERS_SERVICE_HOST=users-service
      - USERS_SERVICE_PORT=9093
      - JWT_SIGNING_KEY=${JWT_SIGNING_KEY:-adminadmin}
      - ACCESS_TOKEN_EXPIRATION=144000000
      - REFRESH_TOKEN_EXPIRATION=1008000000
      - SPRING_PROFILES_ACTIVE=docker
    restart: unless-stopped
    depends_on:
      - users-service
    networks:
      - app-network

  users-service:
    build:
      context: .
      dockerfile: docker/Dockerfile.users-service
    ports:
      - "9093:9093"
    environment:
      - GRPC_PORT=9093
      - DB_URL=jdbc:postgresql://postgres-users:5432/users_service
      - DB_USERNAME=users_user
      - DB_PASSWORD=${POSTGRES_USERS_PASSWORD:-postgres}
      - HIBERNATE_DDL_AUTO=update
      - SHOW_SQL=false
      - LOG_LEVEL=INFO
      - SPRING_PROFILES_ACTIVE=docker
    restart: unless-stopped
    depends_on:
      - postgres-users
    networks:
      - app-network

  labs-service:
    build:
      context: .
      dockerfile: docker/Dockerfile.labs-service
    ports:
      - "9091:9091"
    environment:
      - SERVICE_HOST=0.0.0.0
      - SERVICE_PORT=9091
      - POSTGRESQL_HOST=postgres-labs
      - POSTGRESQL_PORT=5432
      - POSTGRESQL_USER=labs_user
      - POSTGRESQL_PASSWORD=${POSTGRES_LABS_PASSWORD:-postgres}
      - POSTGRESQL_NAME=labs_db
      - MINIO_ENDPOINT=minio:9000
      - MINIO_ACCESS_KEY=${MINIO_ROOT_USER:-minioadmin}
      - MINIO_SECRET_KEY=${MINIO_ROOT_PASSWORD:-minioadmin}
      - MINIO_ROOT_USER=${MINIO_ROOT_USER:-minioadmin}
      - MINIO_ROOT_PASSWORD=${MINIO_ROOT_PASSWORD:-minioadmin}
      - MONGODB_HOST=mongodb-labs
      - MONGODB_PORT=27017
      - MONGODB_USER=${MONGO_ROOT_USER:-mongo}
      - MONGODB_PASSWORD=${MONGO_ROOT_PASSWORD:-mongo}
      - MONGODB_NAME=labs_mongo_db
    restart: unless-stopped
    depends_on:
      - postgres-labs
      - mongodb-labs
      - minio
    networks:
      - app-network

  articles-service:
    build:
      context: .
      dockerfile: docker/Dockerfile.articles-service
    ports:
      - "50051:50051"
    environment:
      - SERVICE_HOST=0.0.0.0
      - SERVICE_PORT=50051
      - POSTGRES_HOST=postgres-articles
      - POSTGRES_PORT=5432
      - POSTGRES_USER=articles_user
      - POSTGRES_PASSWORD=${POSTGRES_ARTICLES_PASSWORD:-password}
      - POSTGRES_NAME=articles_db
      - MINIO_ENDPOINT=minio:9000
      - MINIO_ACCESS_KEY=${MINIO_ROOT_USER:-minioadmin}
      - MINIO_SECRET_KEY=${MINIO_ROOT_PASSWORD:-minioadmin}
    restart: unless-stopped
    depends_on:
      - postgres-articles
      - minio
    networks:
      - app-network

  feedback-service:
    build:
      context: .
      dockerfile: docker/Dockerfile.feedback-service
    ports:
      - "9090:9090"
    environment:
      - GRPC_PORT=9090
      - DB_HOST=postgres-feedback
      - DB_PORT=5432
      - DB_USER=feedback_user
      - DB_PASSWORD=${POSTGRES_FEEDBACK_PASSWORD:-feedback_password}
      - DB_NAME=feedback_db
      - MINIO_ENDPOINT=minio:9000
      - MINIO_ACCESS_KEY=${MINIO_ROOT_USER:-minioadmin}
      - MINIO_SECRET_KEY=${MINIO_ROOT_PASSWORD:-minioadmin}
      - MINIO_BUCKET_NAME=feedback
      - MINIO_USE_SSL=false
      - MONGODB_URI=mongodb://mongodb-feedback:27017
      - MONGODB_DATABASE=feedback
      - MONGODB_COLLECTION=comments
    restart: unless-stopped
    depends_on:
      - postgres-feedback
      - minio
      - mongodb-feedback
    networks:
      - app-network

  postgres-users:
    image: postgres:15-alpine
    environment:
      - POSTGRES_DB=users_service
      - POSTGRES_USER=users_user
      - POSTGRES_PASSWORD=${POSTGRES_USERS_PASSWORD:-postgres}
    volumes:
      - postgres-users-data:/var/lib/postgresql/data
    restart: unless-stopped
    networks:
      - app-network

  postgres-feedback:
    image: postgres:15-alpine
    environment:
      - POSTGRES_DB=feedback_db
      - POSTGRES_USER=feedback_user
      - POSTGRES_PASSWORD=${POSTGRES_FEEDBACK_PASSWORD:-feedback_password}
    volumes:
      - postgres-feedback-data:/var/lib/postgresql/data
    restart: unless-stopped
    networks:
      - app-network

  postgres-labs:
    image: postgres:15-alpine
    environment:
      - POSTGRES_DB=labs_db
      - POSTGRES_USER=labs_user
      - POSTGRES_PASSWORD=${POSTGRES_LABS_PASSWORD:-postgres}
    volumes:
      - postgres-labs-data:/var/lib/postgresql/data
    restart: unless-stopped
    networks:
      - app-network

  postgres-articles:
    image: postgres:15-alpine
    environment:
      - POSTGRES_DB=articles_db
      - POSTGRES_USER=articles_user
      - POSTGRES_PASSWORD=${POSTGRES_ARTICLES_PASSWORD:-password}
    volumes:
      - postgres-articles-data:/var/lib/postgresql/data
    restart: unless-stopped
    networks:
      - app-network

  ml-service:
    build:
      context: .
      dockerfile: docker/Dockerfile.ml-service
    ports:
      - "8083:8081"
    environment:
      - DEVICE=cpu
      - RAG_DB_PATH=/app/ml/faiss
      - SCORE_THRESHOLD=1.0
      - EMBEDDING_MODEL_NAME=BAAI/bge-small-en-v1.5
      - LLM_MODEL_NAME=Qwen/Qwen2.5-Coder-1.5B-Instruct
      - PDF_DIR=/app/ml/data/predator-pray-22/pdfs
      - CODE_DIR=/app/ml/data/predator-pray-22/code
      - POSTGRES_USER=ml_user
      - POSTGRES_PASSWORD=${POSTGRES_ML_PASSWORD}
      - POSTGRES_HOST=postgres-ml
      - POSTGRES_PORT=5432
      - POSTGRES_DB=chat_history_db
      - MINIO_ROOT_USER=${MINIO_ROOT_USER}
      - MINIO_ROOT_PASSWORD=${MINIO_ROOT_PASSWORD}
    volumes:
      - ./ml:/app/ml
      - ml-models:/app/models
    restart: unless-stopped
    depends_on:
      - postgres-ml
    networks:
      - app-network

  postgres-ml:
    image: postgres:15-alpine
    environment:
      - POSTGRES_DB=chat_history_db
      - POSTGRES_USER=ml_user
      - POSTGRES_PASSWORD=${POSTGRES_ML_PASSWORD}
    volumes:
      - postgres-ml-data:/var/lib/postgresql/data
    restart: unless-stopped
    networks:
      - app-network

  minio:
    image: minio/minio:latest
    command: server /data --console-address ":9001"
    ports:
      - "9000:9000"
      - "9001:9001"
    environment:
      - MINIO_ROOT_USER=${MINIO_ROOT_USER:-minioadmin}
      - MINIO_ROOT_PASSWORD=${MINIO_ROOT_PASSWORD:-minioadmin}
    volumes:
      - minio-data:/data
    restart: unless-stopped
    networks:
      - app-network

  mongodb-labs:
    image: mongo:latest
    environment:
      - MONGO_INITDB_ROOT_USERNAME=${MONGO_ROOT_USER:-adminadmin}
      - MONGO_INITDB_ROOT_PASSWORD=${MONGO_ROOT_PASSWORD:-adminadmin}
      - MONGO_INITDB_DATABASE=labs_mongo_db
    volumes:
      - mongodb-labs-data:/data/db
    restart: unless-stopped
    networks:
      - app-network

  mongodb-feedback:
    image: mongo:latest
    environment:
      MONGO_INITDB_DATABASE: feedback
    volumes:
      - mongodb-feedback-data:/data/db
    restart: unless-stopped
    networks:
      - app-network

networks:
  app-network:
    driver: bridge

volumes:
  frontend_node_modules:
  postgres-users-data:
  postgres-feedback-data:
  postgres-labs-data:
  postgres-articles-data:
  postgres-ml-data:
  ml-models:
  minio-data:
  mongodb-labs-data:
>>>>>>> 0bc530aa
  mongodb-feedback-data:<|MERGE_RESOLUTION|>--- conflicted
+++ resolved
@@ -1,646 +1,321 @@
-<<<<<<< HEAD
-services:
-  frontend:
-    build:
-      context: .
-      dockerfile: docker/Dockerfile.frontend
-    ports:
-      - "5173:5173"
-    volumes:
-      - ./frontend:/app/frontend
-      - frontend_node_modules:/app/frontend/node_modules
-    environment:
-      - NODE_ENV=development
-      - VITE_API_GATEWAY_ENDPOINT=http://localhost:8080/api/v1
-      - VITE_AUTH_API_ENDPOINT=http://localhost:8081/api/v1/auth
-    restart: unless-stopped
-    depends_on:
-      - api-gateway
-      - auth-service
-    networks:
-      - app-network
-
-  api-gateway:
-    build:
-      context: .
-      dockerfile: docker/Dockerfile.api-gateway
-    ports:
-      - "8080:8080"
-    environment:
-      - SPRING_APP_PORT=8080
-      - AUTH_SERVICE_HOST=auth-service
-      - AUTH_SERVICE_PORT=9092
-      - USER_SERVICE_HOST=users-service
-      - USER_SERVICE_PORT=9093
-      - LAB_SERVICE_HOST=labs-service
-      - LAB_SERVICE_PORT=9091
-      - ARTICLE_SERVICE_HOST=articles-service
-      - ARTICLE_SERVICE_PORT=50051
-      # - ML_SERVICE_HOST=ml-service
-      # - ML_SERVICE_PORT=8082
-      - SPRING_PROFILES_ACTIVE=docker
-      - FEEDBACK_SERVICE_HOST=feedback-service
-      - FEEDBACK_SERVICE_PORT=9090
-    restart: unless-stopped
-    depends_on:
-      - auth-service
-      - users-service
-      - labs-service
-      - articles-service
-      - feedback-service
-      # - ml-service
-    networks:
-      - app-network
-
-  auth-service:
-    build:
-      context: .
-      dockerfile: docker/Dockerfile.auth-service
-    ports:
-      - "8081:8081"
-      - "9092:9092"
-    environment:
-      - PORT=8081
-      - GRPC_PORT=9092
-      - USERS_SERVICE_HOST=users-service
-      - USERS_SERVICE_PORT=9093
-      - JWT_SIGNING_KEY=${JWT_SIGNING_KEY:-adminadmin}
-      - ACCESS_TOKEN_EXPIRATION=144000000
-      - REFRESH_TOKEN_EXPIRATION=1008000000
-      - SPRING_PROFILES_ACTIVE=docker
-    restart: unless-stopped
-    depends_on:
-      - users-service
-    networks:
-      - app-network
-
-  users-service:
-    build:
-      context: .
-      dockerfile: docker/Dockerfile.users-service
-    ports:
-      - "9093:9093"
-    environment:
-      - GRPC_PORT=9093
-      - DB_URL=jdbc:postgresql://postgres-users:5432/users_service
-      - DB_USERNAME=users_user
-      - DB_PASSWORD=${POSTGRES_USERS_PASSWORD:-postgres}
-      - HIBERNATE_DDL_AUTO=update
-      - SHOW_SQL=false
-      - LOG_LEVEL=INFO
-      - SPRING_PROFILES_ACTIVE=docker
-    restart: unless-stopped
-    depends_on:
-      - postgres-users
-    networks:
-      - app-network
-
-  labs-service:
-    build:
-      context: .
-      dockerfile: docker/Dockerfile.labs-service
-    ports:
-      - "9091:9091"
-    environment:
-      - SERVICE_HOST=0.0.0.0
-      - SERVICE_PORT=9091
-      - POSTGRESQL_HOST=postgres-labs
-      - POSTGRESQL_PORT=5432
-      - POSTGRESQL_USER=labs_user
-      - POSTGRESQL_PASSWORD=${POSTGRES_LABS_PASSWORD:-postgres}
-      - POSTGRESQL_NAME=labs_db
-      - MINIO_ENDPOINT=minio:9000
-      - MINIO_ACCESS_KEY=${MINIO_ROOT_USER:-minioadmin}
-      - MINIO_SECRET_KEY=${MINIO_ROOT_PASSWORD:-minioadmin}
-      - MINIO_ROOT_USER=${MINIO_ROOT_USER:-minioadmin}
-      - MINIO_ROOT_PASSWORD=${MINIO_ROOT_PASSWORD:-minioadmin}
-      - MONGODB_HOST=mongodb-labs
-      - MONGODB_PORT=27017
-      - MONGODB_USER=${MONGO_ROOT_USER:-mongo}
-      - MONGODB_PASSWORD=${MONGO_ROOT_PASSWORD:-mongo}
-      - MONGODB_NAME=labs_mongo_db
-    restart: unless-stopped
-    depends_on:
-      - postgres-labs
-      - mongodb-labs
-      - minio
-    networks:
-      - app-network
-
-  articles-service:
-    build:
-      context: .
-      dockerfile: docker/Dockerfile.articles-service
-    ports:
-      - "50051:50051"
-    environment:
-      - SERVICE_HOST=0.0.0.0
-      - SERVICE_PORT=50051
-      - POSTGRES_HOST=postgres-articles
-      - POSTGRES_PORT=5432
-      - POSTGRES_USER=articles_user
-      - POSTGRES_PASSWORD=${POSTGRES_ARTICLES_PASSWORD:-password}
-      - POSTGRES_NAME=articles_db
-      - MINIO_ENDPOINT=minio:9000
-      - MINIO_ACCESS_KEY=${MINIO_ROOT_USER:-minioadmin}
-      - MINIO_SECRET_KEY=${MINIO_ROOT_PASSWORD:-minioadmin}
-    restart: unless-stopped
-    depends_on:
-      - postgres-articles
-      - minio
-    networks:
-      - app-network
-
-  feedback-service:
-    build:
-      context: .
-      dockerfile: docker/Dockerfile.feedback-service
-    ports:
-      - "9090:9090"
-    environment:
-      - GRPC_PORT=9090
-      - DB_HOST=postgres-feedback
-      - DB_PORT=5432
-      - DB_USER=feedback_user
-      - DB_PASSWORD=${POSTGRES_FEEDBACK_PASSWORD:-feedback_password}
-      - DB_NAME=feedback_db
-      - MINIO_ENDPOINT=minio:9000
-      - MINIO_ACCESS_KEY=${MINIO_ROOT_USER:-minioadmin}
-      - MINIO_SECRET_KEY=${MINIO_ROOT_PASSWORD:-minioadmin}
-      - MINIO_BUCKET_NAME=feedback
-      - MINIO_USE_SSL=false
-      - MONGODB_URI=mongodb://mongodb-feedback:27017
-      - MONGODB_DATABASE=feedback
-      - MONGODB_COLLECTION=comments
-    restart: unless-stopped
-    depends_on:
-      - postgres-feedback
-      - minio
-      - mongodb-feedback
-    networks:
-      - app-network
-
-  postgres-users:
-    image: postgres:15-alpine
-    environment:
-      - POSTGRES_DB=users_service
-      - POSTGRES_USER=users_user
-      - POSTGRES_PASSWORD=${POSTGRES_USERS_PASSWORD:-postgres}
-    volumes:
-      - postgres-users-data:/var/lib/postgresql/data
-    restart: unless-stopped
-    networks:
-      - app-network
-
-  postgres-feedback:
-    image: postgres:15-alpine
-    environment:
-      - POSTGRES_DB=feedback_db
-      - POSTGRES_USER=feedback_user
-      - POSTGRES_PASSWORD=${POSTGRES_FEEDBACK_PASSWORD:-feedback_password}
-    volumes:
-      - postgres-feedback-data:/var/lib/postgresql/data
-    restart: unless-stopped
-    networks:
-      - app-network
-
-  postgres-labs:
-    image: postgres:15-alpine
-    environment:
-      - POSTGRES_DB=labs_db
-      - POSTGRES_USER=labs_user
-      - POSTGRES_PASSWORD=${POSTGRES_LABS_PASSWORD:-postgres}
-    volumes:
-      - postgres-labs-data:/var/lib/postgresql/data
-    restart: unless-stopped
-    networks:
-      - app-network
-
-  postgres-articles:
-    image: postgres:15-alpine
-    environment:
-      - POSTGRES_DB=articles_db
-      - POSTGRES_USER=articles_user
-      - POSTGRES_PASSWORD=${POSTGRES_ARTICLES_PASSWORD:-password}
-    volumes:
-      - postgres-articles-data:/var/lib/postgresql/data
-    restart: unless-stopped
-    networks:
-      - app-network
-
-  # ml-service:
-  #   build:
-  #     context: .
-  #     dockerfile: docker/Dockerfile.ml-service
-  #   ports:
-  #     - "8083:8081"
-  #   environment:
-  #     - DEVICE=cuda
-  #     - RAG_DB_PATH=/app/ml/faiss
-  #     - SCORE_THRESHOLD=1.0
-  #     - EMBEDDING_MODEL_NAME=BAAI/bge-small-en-v1.5
-  #     - LLM_MODEL_NAME=Qwen/Qwen2.5-Coder-1.5B-Instruct
-  #     - PDF_DIR=/app/ml/data/predator-pray-22/pdfs
-  #     - CODE_DIR=/app/ml/data/predator-pray-22/code
-  #     - POSTGRES_USER=ml_user
-  #     - POSTGRES_PASSWORD=${POSTGRES_ML_PASSWORD}
-  #     - POSTGRES_HOST=postgres-ml
-  #     - POSTGRES_PORT=5432
-  #     - POSTGRES_DB=chat_history_db
-  #   volumes:
-  #     - ./ml:/app/ml
-  #     - ml-models:/app/models
-  #   restart: unless-stopped
-  #   depends_on:
-  #     - postgres-ml
-  #   networks:
-  #     - app-network
-
-  # postgres-ml:
-  #   image: postgres:15-alpine
-  #   environment:
-  #     - POSTGRES_DB=chat_history_db
-  #     - POSTGRES_USER=ml_user
-  #     - POSTGRES_PASSWORD=${POSTGRES_ML_PASSWORD}
-  #   volumes:
-  #     - postgres-ml-data:/var/lib/postgresql/data
-  #   restart: unless-stopped
-  #   networks:
-  #     - app-network
-
-  minio:
-    image: minio/minio:latest
-    command: server /data --console-address ":9001"
-    ports:
-      - "9000:9000"
-      - "9001:9001"
-    environment:
-      - MINIO_ROOT_USER=${MINIO_ROOT_USER:-minioadmin}
-      - MINIO_ROOT_PASSWORD=${MINIO_ROOT_PASSWORD:-minioadmin}
-    volumes:
-      - minio-data:/data
-    restart: unless-stopped
-    networks:
-      - app-network
-
-  mongodb-labs:
-    image: mongo:latest
-    environment:
-      - MONGO_INITDB_ROOT_USERNAME=${MONGO_ROOT_USER:-adminadmin}
-      - MONGO_INITDB_ROOT_PASSWORD=${MONGO_ROOT_PASSWORD:-adminadmin}
-      - MONGO_INITDB_DATABASE=labs_mongo_db
-    volumes:
-      - mongodb-labs-data:/data/db
-    restart: unless-stopped
-    networks:
-      - app-network
-
-  mongodb-feedback:
-    image: mongo:latest
-    environment:
-      MONGO_INITDB_DATABASE: feedback
-    volumes:
-      - mongodb-feedback-data:/data/db
-    restart: unless-stopped
-    networks:
-      - app-network
-
-networks:
-  app-network:
-    driver: bridge
-
-volumes:
-  frontend_node_modules:
-  postgres-users-data:
-  postgres-feedback-data:
-  postgres-labs-data:
-  postgres-articles-data:
-  # postgres-ml-data:
-  # ml-models:
-  minio-data:
-  mongodb-labs-data:
-=======
-services:
-  frontend:
-    build:
-      context: .
-      dockerfile: docker/Dockerfile.frontend
-    ports:
-      - "5173:5173"
-    volumes:
-      - ./frontend:/app/frontend
-      - frontend_node_modules:/app/frontend/node_modules
-    environment:
-      - NODE_ENV=development
-      - VITE_API_GATEWAY_ENDPOINT=http://localhost:8080/api/v1
-      - VITE_AUTH_API_ENDPOINT=http://localhost:8081/api/v1/auth
-    restart: unless-stopped
-    depends_on:
-      - api-gateway
-      - auth-service
-    networks:
-      - app-network
-
-  api-gateway:
-    build:
-      context: .
-      dockerfile: docker/Dockerfile.api-gateway
-    ports:
-      - "8080:8080"
-    environment:
-      - SPRING_APP_PORT=8080
-      - AUTH_SERVICE_HOST=auth-service
-      - AUTH_SERVICE_PORT=9092
-      - USER_SERVICE_HOST=users-service
-      - USER_SERVICE_PORT=9093
-      - LAB_SERVICE_HOST=labs-service
-      - LAB_SERVICE_PORT=9091
-      - ARTICLE_SERVICE_HOST=articles-service
-      - ARTICLE_SERVICE_PORT=50051
-      - ML_SERVICE_HOST=ml-service
-      - ML_SERVICE_PORT=8082
-      - SPRING_PROFILES_ACTIVE=docker
-      - FEEDBACK_SERVICE_HOST=feedback-service
-      - FEEDBACK_SERVICE_PORT=9090
-    restart: unless-stopped
-    depends_on:
-      - auth-service
-      - users-service
-      - labs-service
-      - articles-service
-      - feedback-service
-      - ml-service
-    networks:
-      - app-network
-
-  auth-service:
-    build:
-      context: .
-      dockerfile: docker/Dockerfile.auth-service
-    ports:
-      - "8081:8081"
-      - "9092:9092"
-    environment:
-      - PORT=8081
-      - GRPC_PORT=9092
-      - USERS_SERVICE_HOST=users-service
-      - USERS_SERVICE_PORT=9093
-      - JWT_SIGNING_KEY=${JWT_SIGNING_KEY:-adminadmin}
-      - ACCESS_TOKEN_EXPIRATION=144000000
-      - REFRESH_TOKEN_EXPIRATION=1008000000
-      - SPRING_PROFILES_ACTIVE=docker
-    restart: unless-stopped
-    depends_on:
-      - users-service
-    networks:
-      - app-network
-
-  users-service:
-    build:
-      context: .
-      dockerfile: docker/Dockerfile.users-service
-    ports:
-      - "9093:9093"
-    environment:
-      - GRPC_PORT=9093
-      - DB_URL=jdbc:postgresql://postgres-users:5432/users_service
-      - DB_USERNAME=users_user
-      - DB_PASSWORD=${POSTGRES_USERS_PASSWORD:-postgres}
-      - HIBERNATE_DDL_AUTO=update
-      - SHOW_SQL=false
-      - LOG_LEVEL=INFO
-      - SPRING_PROFILES_ACTIVE=docker
-    restart: unless-stopped
-    depends_on:
-      - postgres-users
-    networks:
-      - app-network
-
-  labs-service:
-    build:
-      context: .
-      dockerfile: docker/Dockerfile.labs-service
-    ports:
-      - "9091:9091"
-    environment:
-      - SERVICE_HOST=0.0.0.0
-      - SERVICE_PORT=9091
-      - POSTGRESQL_HOST=postgres-labs
-      - POSTGRESQL_PORT=5432
-      - POSTGRESQL_USER=labs_user
-      - POSTGRESQL_PASSWORD=${POSTGRES_LABS_PASSWORD:-postgres}
-      - POSTGRESQL_NAME=labs_db
-      - MINIO_ENDPOINT=minio:9000
-      - MINIO_ACCESS_KEY=${MINIO_ROOT_USER:-minioadmin}
-      - MINIO_SECRET_KEY=${MINIO_ROOT_PASSWORD:-minioadmin}
-      - MINIO_ROOT_USER=${MINIO_ROOT_USER:-minioadmin}
-      - MINIO_ROOT_PASSWORD=${MINIO_ROOT_PASSWORD:-minioadmin}
-      - MONGODB_HOST=mongodb-labs
-      - MONGODB_PORT=27017
-      - MONGODB_USER=${MONGO_ROOT_USER:-mongo}
-      - MONGODB_PASSWORD=${MONGO_ROOT_PASSWORD:-mongo}
-      - MONGODB_NAME=labs_mongo_db
-    restart: unless-stopped
-    depends_on:
-      - postgres-labs
-      - mongodb-labs
-      - minio
-    networks:
-      - app-network
-
-  articles-service:
-    build:
-      context: .
-      dockerfile: docker/Dockerfile.articles-service
-    ports:
-      - "50051:50051"
-    environment:
-      - SERVICE_HOST=0.0.0.0
-      - SERVICE_PORT=50051
-      - POSTGRES_HOST=postgres-articles
-      - POSTGRES_PORT=5432
-      - POSTGRES_USER=articles_user
-      - POSTGRES_PASSWORD=${POSTGRES_ARTICLES_PASSWORD:-password}
-      - POSTGRES_NAME=articles_db
-      - MINIO_ENDPOINT=minio:9000
-      - MINIO_ACCESS_KEY=${MINIO_ROOT_USER:-minioadmin}
-      - MINIO_SECRET_KEY=${MINIO_ROOT_PASSWORD:-minioadmin}
-    restart: unless-stopped
-    depends_on:
-      - postgres-articles
-      - minio
-    networks:
-      - app-network
-
-  feedback-service:
-    build:
-      context: .
-      dockerfile: docker/Dockerfile.feedback-service
-    ports:
-      - "9090:9090"
-    environment:
-      - GRPC_PORT=9090
-      - DB_HOST=postgres-feedback
-      - DB_PORT=5432
-      - DB_USER=feedback_user
-      - DB_PASSWORD=${POSTGRES_FEEDBACK_PASSWORD:-feedback_password}
-      - DB_NAME=feedback_db
-      - MINIO_ENDPOINT=minio:9000
-      - MINIO_ACCESS_KEY=${MINIO_ROOT_USER:-minioadmin}
-      - MINIO_SECRET_KEY=${MINIO_ROOT_PASSWORD:-minioadmin}
-      - MINIO_BUCKET_NAME=feedback
-      - MINIO_USE_SSL=false
-      - MONGODB_URI=mongodb://mongodb-feedback:27017
-      - MONGODB_DATABASE=feedback
-      - MONGODB_COLLECTION=comments
-    restart: unless-stopped
-    depends_on:
-      - postgres-feedback
-      - minio
-      - mongodb-feedback
-    networks:
-      - app-network
-
-  postgres-users:
-    image: postgres:15-alpine
-    environment:
-      - POSTGRES_DB=users_service
-      - POSTGRES_USER=users_user
-      - POSTGRES_PASSWORD=${POSTGRES_USERS_PASSWORD:-postgres}
-    volumes:
-      - postgres-users-data:/var/lib/postgresql/data
-    restart: unless-stopped
-    networks:
-      - app-network
-
-  postgres-feedback:
-    image: postgres:15-alpine
-    environment:
-      - POSTGRES_DB=feedback_db
-      - POSTGRES_USER=feedback_user
-      - POSTGRES_PASSWORD=${POSTGRES_FEEDBACK_PASSWORD:-feedback_password}
-    volumes:
-      - postgres-feedback-data:/var/lib/postgresql/data
-    restart: unless-stopped
-    networks:
-      - app-network
-
-  postgres-labs:
-    image: postgres:15-alpine
-    environment:
-      - POSTGRES_DB=labs_db
-      - POSTGRES_USER=labs_user
-      - POSTGRES_PASSWORD=${POSTGRES_LABS_PASSWORD:-postgres}
-    volumes:
-      - postgres-labs-data:/var/lib/postgresql/data
-    restart: unless-stopped
-    networks:
-      - app-network
-
-  postgres-articles:
-    image: postgres:15-alpine
-    environment:
-      - POSTGRES_DB=articles_db
-      - POSTGRES_USER=articles_user
-      - POSTGRES_PASSWORD=${POSTGRES_ARTICLES_PASSWORD:-password}
-    volumes:
-      - postgres-articles-data:/var/lib/postgresql/data
-    restart: unless-stopped
-    networks:
-      - app-network
-
-  ml-service:
-    build:
-      context: .
-      dockerfile: docker/Dockerfile.ml-service
-    ports:
-      - "8083:8081"
-    environment:
-      - DEVICE=cpu
-      - RAG_DB_PATH=/app/ml/faiss
-      - SCORE_THRESHOLD=1.0
-      - EMBEDDING_MODEL_NAME=BAAI/bge-small-en-v1.5
-      - LLM_MODEL_NAME=Qwen/Qwen2.5-Coder-1.5B-Instruct
-      - PDF_DIR=/app/ml/data/predator-pray-22/pdfs
-      - CODE_DIR=/app/ml/data/predator-pray-22/code
-      - POSTGRES_USER=ml_user
-      - POSTGRES_PASSWORD=${POSTGRES_ML_PASSWORD}
-      - POSTGRES_HOST=postgres-ml
-      - POSTGRES_PORT=5432
-      - POSTGRES_DB=chat_history_db
-      - MINIO_ROOT_USER=${MINIO_ROOT_USER}
-      - MINIO_ROOT_PASSWORD=${MINIO_ROOT_PASSWORD}
-    volumes:
-      - ./ml:/app/ml
-      - ml-models:/app/models
-    restart: unless-stopped
-    depends_on:
-      - postgres-ml
-    networks:
-      - app-network
-
-  postgres-ml:
-    image: postgres:15-alpine
-    environment:
-      - POSTGRES_DB=chat_history_db
-      - POSTGRES_USER=ml_user
-      - POSTGRES_PASSWORD=${POSTGRES_ML_PASSWORD}
-    volumes:
-      - postgres-ml-data:/var/lib/postgresql/data
-    restart: unless-stopped
-    networks:
-      - app-network
-
-  minio:
-    image: minio/minio:latest
-    command: server /data --console-address ":9001"
-    ports:
-      - "9000:9000"
-      - "9001:9001"
-    environment:
-      - MINIO_ROOT_USER=${MINIO_ROOT_USER:-minioadmin}
-      - MINIO_ROOT_PASSWORD=${MINIO_ROOT_PASSWORD:-minioadmin}
-    volumes:
-      - minio-data:/data
-    restart: unless-stopped
-    networks:
-      - app-network
-
-  mongodb-labs:
-    image: mongo:latest
-    environment:
-      - MONGO_INITDB_ROOT_USERNAME=${MONGO_ROOT_USER:-adminadmin}
-      - MONGO_INITDB_ROOT_PASSWORD=${MONGO_ROOT_PASSWORD:-adminadmin}
-      - MONGO_INITDB_DATABASE=labs_mongo_db
-    volumes:
-      - mongodb-labs-data:/data/db
-    restart: unless-stopped
-    networks:
-      - app-network
-
-  mongodb-feedback:
-    image: mongo:latest
-    environment:
-      MONGO_INITDB_DATABASE: feedback
-    volumes:
-      - mongodb-feedback-data:/data/db
-    restart: unless-stopped
-    networks:
-      - app-network
-
-networks:
-  app-network:
-    driver: bridge
-
-volumes:
-  frontend_node_modules:
-  postgres-users-data:
-  postgres-feedback-data:
-  postgres-labs-data:
-  postgres-articles-data:
-  postgres-ml-data:
-  ml-models:
-  minio-data:
-  mongodb-labs-data:
->>>>>>> 0bc530aa
+services:
+  frontend:
+    build:
+      context: .
+      dockerfile: docker/Dockerfile.frontend
+    ports:
+      - "5173:5173"
+    volumes:
+      - ./frontend:/app/frontend
+      - frontend_node_modules:/app/frontend/node_modules
+    environment:
+      - NODE_ENV=development
+      - VITE_API_GATEWAY_ENDPOINT=http://localhost:8080/api/v1
+      - VITE_AUTH_API_ENDPOINT=http://localhost:8081/api/v1/auth
+    restart: unless-stopped
+    depends_on:
+      - api-gateway
+      - auth-service
+    networks:
+      - app-network
+
+  api-gateway:
+    build:
+      context: .
+      dockerfile: docker/Dockerfile.api-gateway
+    ports:
+      - "8080:8080"
+    environment:
+      - SPRING_APP_PORT=8080
+      - AUTH_SERVICE_HOST=auth-service
+      - AUTH_SERVICE_PORT=9092
+      - USER_SERVICE_HOST=users-service
+      - USER_SERVICE_PORT=9093
+      - LAB_SERVICE_HOST=labs-service
+      - LAB_SERVICE_PORT=9091
+      - ARTICLE_SERVICE_HOST=articles-service
+      - ARTICLE_SERVICE_PORT=50051
+      - ML_SERVICE_HOST=ml-service
+      - ML_SERVICE_PORT=8082
+      - SPRING_PROFILES_ACTIVE=docker
+      - FEEDBACK_SERVICE_HOST=feedback-service
+      - FEEDBACK_SERVICE_PORT=9090
+    restart: unless-stopped
+    depends_on:
+      - auth-service
+      - users-service
+      - labs-service
+      - articles-service
+      - feedback-service
+      # - ml-service
+    networks:
+      - app-network
+
+  auth-service:
+    build:
+      context: .
+      dockerfile: docker/Dockerfile.auth-service
+    ports:
+      - "8081:8081"
+      - "9092:9092"
+    environment:
+      - PORT=8081
+      - GRPC_PORT=9092
+      - USERS_SERVICE_HOST=users-service
+      - USERS_SERVICE_PORT=9093
+      - JWT_SIGNING_KEY=${JWT_SIGNING_KEY:-adminadmin}
+      - ACCESS_TOKEN_EXPIRATION=144000000
+      - REFRESH_TOKEN_EXPIRATION=1008000000
+      - SPRING_PROFILES_ACTIVE=docker
+    restart: unless-stopped
+    depends_on:
+      - users-service
+    networks:
+      - app-network
+
+  users-service:
+    build:
+      context: .
+      dockerfile: docker/Dockerfile.users-service
+    ports:
+      - "9093:9093"
+    environment:
+      - GRPC_PORT=9093
+      - DB_URL=jdbc:postgresql://postgres-users:5432/users_service
+      - DB_USERNAME=users_user
+      - DB_PASSWORD=${POSTGRES_USERS_PASSWORD:-postgres}
+      - HIBERNATE_DDL_AUTO=update
+      - SHOW_SQL=false
+      - LOG_LEVEL=INFO
+      - SPRING_PROFILES_ACTIVE=docker
+    restart: unless-stopped
+    depends_on:
+      - postgres-users
+    networks:
+      - app-network
+
+  labs-service:
+    build:
+      context: .
+      dockerfile: docker/Dockerfile.labs-service
+    ports:
+      - "9091:9091"
+    environment:
+      - SERVICE_HOST=0.0.0.0
+      - SERVICE_PORT=9091
+      - POSTGRESQL_HOST=postgres-labs
+      - POSTGRESQL_PORT=5432
+      - POSTGRESQL_USER=labs_user
+      - POSTGRESQL_PASSWORD=${POSTGRES_LABS_PASSWORD:-postgres}
+      - POSTGRESQL_NAME=labs_db
+      - MINIO_ENDPOINT=minio:9000
+      - MINIO_ACCESS_KEY=${MINIO_ROOT_USER:-minioadmin}
+      - MINIO_SECRET_KEY=${MINIO_ROOT_PASSWORD:-minioadmin}
+      - MINIO_ROOT_USER=${MINIO_ROOT_USER:-minioadmin}
+      - MINIO_ROOT_PASSWORD=${MINIO_ROOT_PASSWORD:-minioadmin}
+      - MONGODB_HOST=mongodb-labs
+      - MONGODB_PORT=27017
+      - MONGODB_USER=${MONGO_ROOT_USER:-mongo}
+      - MONGODB_PASSWORD=${MONGO_ROOT_PASSWORD:-mongo}
+      - MONGODB_NAME=labs_mongo_db
+    restart: unless-stopped
+    depends_on:
+      - postgres-labs
+      - mongodb-labs
+      - minio
+    networks:
+      - app-network
+
+  articles-service:
+    build:
+      context: .
+      dockerfile: docker/Dockerfile.articles-service
+    ports:
+      - "50051:50051"
+    environment:
+      - SERVICE_HOST=0.0.0.0
+      - SERVICE_PORT=50051
+      - POSTGRES_HOST=postgres-articles
+      - POSTGRES_PORT=5432
+      - POSTGRES_USER=articles_user
+      - POSTGRES_PASSWORD=${POSTGRES_ARTICLES_PASSWORD:-password}
+      - POSTGRES_NAME=articles_db
+      - MINIO_ENDPOINT=minio:9000
+      - MINIO_ACCESS_KEY=${MINIO_ROOT_USER:-minioadmin}
+      - MINIO_SECRET_KEY=${MINIO_ROOT_PASSWORD:-minioadmin}
+    restart: unless-stopped
+    depends_on:
+      - postgres-articles
+      - minio
+    networks:
+      - app-network
+
+  feedback-service:
+    build:
+      context: .
+      dockerfile: docker/Dockerfile.feedback-service
+    ports:
+      - "9090:9090"
+    environment:
+      - GRPC_PORT=9090
+      - DB_HOST=postgres-feedback
+      - DB_PORT=5432
+      - DB_USER=feedback_user
+      - DB_PASSWORD=${POSTGRES_FEEDBACK_PASSWORD:-feedback_password}
+      - DB_NAME=feedback_db
+      - MINIO_ENDPOINT=minio:9000
+      - MINIO_ACCESS_KEY=${MINIO_ROOT_USER:-minioadmin}
+      - MINIO_SECRET_KEY=${MINIO_ROOT_PASSWORD:-minioadmin}
+      - MINIO_BUCKET_NAME=feedback
+      - MINIO_USE_SSL=false
+      - MONGODB_URI=mongodb://mongodb-feedback:27017
+      - MONGODB_DATABASE=feedback
+      - MONGODB_COLLECTION=comments
+    restart: unless-stopped
+    depends_on:
+      - postgres-feedback
+      - minio
+      - mongodb-feedback
+    networks:
+      - app-network
+
+  postgres-users:
+    image: postgres:15-alpine
+    environment:
+      - POSTGRES_DB=users_service
+      - POSTGRES_USER=users_user
+      - POSTGRES_PASSWORD=${POSTGRES_USERS_PASSWORD:-postgres}
+    volumes:
+      - postgres-users-data:/var/lib/postgresql/data
+    restart: unless-stopped
+    networks:
+      - app-network
+
+  postgres-feedback:
+    image: postgres:15-alpine
+    environment:
+      - POSTGRES_DB=feedback_db
+      - POSTGRES_USER=feedback_user
+      - POSTGRES_PASSWORD=${POSTGRES_FEEDBACK_PASSWORD:-feedback_password}
+    volumes:
+      - postgres-feedback-data:/var/lib/postgresql/data
+    restart: unless-stopped
+    networks:
+      - app-network
+
+  postgres-labs:
+    image: postgres:15-alpine
+    environment:
+      - POSTGRES_DB=labs_db
+      - POSTGRES_USER=labs_user
+      - POSTGRES_PASSWORD=${POSTGRES_LABS_PASSWORD:-postgres}
+    volumes:
+      - postgres-labs-data:/var/lib/postgresql/data
+    restart: unless-stopped
+    networks:
+      - app-network
+
+  postgres-articles:
+    image: postgres:15-alpine
+    environment:
+      - POSTGRES_DB=articles_db
+      - POSTGRES_USER=articles_user
+      - POSTGRES_PASSWORD=${POSTGRES_ARTICLES_PASSWORD:-password}
+    volumes:
+      - postgres-articles-data:/var/lib/postgresql/data
+    restart: unless-stopped
+    networks:
+      - app-network
+
+  ml-service:
+    build:
+      context: .
+      dockerfile: docker/Dockerfile.ml-service
+    ports:
+      - "8083:8081"
+    environment:
+      - DEVICE=cuda
+      - RAG_DB_PATH=/app/ml/faiss
+      - SCORE_THRESHOLD=1.0
+      - EMBEDDING_MODEL_NAME=BAAI/bge-small-en-v1.5
+      - LLM_MODEL_NAME=Qwen/Qwen2.5-Coder-1.5B-Instruct
+      - PDF_DIR=/app/ml/data/predator-pray-22/pdfs
+      - CODE_DIR=/app/ml/data/predator-pray-22/code
+      - POSTGRES_USER=ml_user
+      - POSTGRES_PASSWORD=${POSTGRES_ML_PASSWORD}
+      - POSTGRES_HOST=postgres-ml
+      - POSTGRES_PORT=5432
+      - POSTGRES_DB=chat_history_db
+    volumes:
+      - ./ml:/app/ml
+      - ml-models:/app/models
+    restart: unless-stopped
+    depends_on:
+      - postgres-ml
+    networks:
+      - app-network
+
+  postgres-ml:
+    image: postgres:15-alpine
+    environment:
+      - POSTGRES_DB=chat_history_db
+      - POSTGRES_USER=ml_user
+      - POSTGRES_PASSWORD=${POSTGRES_ML_PASSWORD}
+    volumes:
+      - postgres-ml-data:/var/lib/postgresql/data
+    restart: unless-stopped
+    networks:
+      - app-network
+
+  minio:
+    image: minio/minio:latest
+    command: server /data --console-address ":9001"
+    ports:
+      - "9000:9000"
+      - "9001:9001"
+    environment:
+      - MINIO_ROOT_USER=${MINIO_ROOT_USER:-minioadmin}
+      - MINIO_ROOT_PASSWORD=${MINIO_ROOT_PASSWORD:-minioadmin}
+    volumes:
+      - minio-data:/data
+    restart: unless-stopped
+    networks:
+      - app-network
+
+  mongodb-labs:
+    image: mongo:latest
+    environment:
+      - MONGO_INITDB_ROOT_USERNAME=${MONGO_ROOT_USER:-adminadmin}
+      - MONGO_INITDB_ROOT_PASSWORD=${MONGO_ROOT_PASSWORD:-adminadmin}
+      - MONGO_INITDB_DATABASE=labs_mongo_db
+    volumes:
+      - mongodb-labs-data:/data/db
+    restart: unless-stopped
+    networks:
+      - app-network
+
+  mongodb-feedback:
+    image: mongo:latest
+    environment:
+      MONGO_INITDB_DATABASE: feedback
+    volumes:
+      - mongodb-feedback-data:/data/db
+    restart: unless-stopped
+    networks:
+      - app-network
+
+networks:
+  app-network:
+    driver: bridge
+
+volumes:
+  frontend_node_modules:
+  postgres-users-data:
+  postgres-feedback-data:
+  postgres-labs-data:
+  postgres-articles-data:
+  postgres-ml-data:
+  ml-models:
+  minio-data:
+  mongodb-labs-data:
   mongodb-feedback-data: