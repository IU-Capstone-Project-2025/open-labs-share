networks:
  blue-network:
    driver: bridge
  green-network:
    driver: bridge

volumes:
  postgres-users-data:
  postgres-feedback-data:
  postgres-labs-data:
  postgres-articles-data:
  postgres-ml-data:
  ml-models:
  minio-data:
  mongodb-labs-data:
  mongodb-feedback-data:

services:
  haproxy:
    image: haproxy:2.8
    volumes:
      - ./haproxy:/usr/local/etc/haproxy:ro
    environment:
      - ACTIVE_ENV=blue
    ports:
      - "80:80"
      - "8404:8404"
    networks:
      - blue-network
      - green-network
    restart: unless-stopped


  cadvisor:
    image: gcr.io/cadvisor/cadvisor:v0.47.2
    volumes:
      - /:/rootfs:ro
      - /var/run:/var/run:rw
      - /sys:/sys:ro
      - /var/lib/docker/:/var/lib/docker:ro
    ports:
      - "8090:8080"
    networks:
      - blue-network
      - green-network
    restart: unless-stopped

  # --- Blue Environment ---
  frontend-blue:
    image: ghcr.io/iu-capstone-project-2025/open-labs-share-frontend:latest
    build:
      context: .
      dockerfile: docker/Dockerfile.frontend
      args:
        - VITE_API_GATEWAY_ENDPOINT=http://localhost/api/v1
        - VITE_AUTH_API_ENDPOINT=http://localhost/api/v1/auth
    environment:
      - NODE_ENV=production
      - VITE_API_GATEWAY_ENDPOINT=http://localhost/api/v1
      - AUTH_SERVICE_HOST_NGINX=auth-service-blue
      - API_GATEWAY_HOST_NGINX=api-gateway-blue
    expose:
      - "80"
    networks:
      - blue-network
    restart: unless-stopped
    profiles: ["blue"]
    healthcheck:
      test: ["CMD", "curl", "-f", "http://localhost:5173"]
      interval: 30s
      timeout: 10s
      retries: 3
<<<<<<< HEAD
      start_period: 300s
=======
      start_period: 120s
>>>>>>> 68ddbaf4

  api-gateway-blue:
    image: ghcr.io/iu-capstone-project-2025/open-labs-share-api-gateway:latest
    build:
      context: .
      dockerfile: docker/Dockerfile.api-gateway
    environment:
      - SPRING_APP_PORT=8080
      - AUTH_SERVICE_HOST=auth-service-blue
      - AUTH_SERVICE_PORT=9092
      - USER_SERVICE_HOST=users-service-blue
      - USER_SERVICE_PORT=9093
      - LAB_SERVICE_HOST=labs-service-blue
      - LAB_SERVICE_PORT=9091
      - ARTICLE_SERVICE_HOST=articles-service-blue
      - ARTICLE_SERVICE_PORT=50051
      - ML_SERVICE_HOST=ml-service-blue
      - ML_SERVICE_PORT=8082
      - SPRING_PROFILES_ACTIVE=docker
      - FEEDBACK_SERVICE_HOST=feedback-service-blue
      - FEEDBACK_SERVICE_PORT=9090
    expose:
      - "8080"
    networks:
      - blue-network
    restart: unless-stopped
    profiles: ["blue"]
    healthcheck:
      test: ["CMD", "curl", "-f", "http://localhost:8080/actuator/health"]
      interval: 30s
      timeout: 10s
      retries: 5
<<<<<<< HEAD
      start_period: 300s
=======
      start_period: 120s
>>>>>>> 68ddbaf4

  auth-service-blue:
    image: ghcr.io/iu-capstone-project-2025/open-labs-share-auth-service:latest
    build:
      context: .
      dockerfile: docker/Dockerfile.auth-service
    environment:
      - PORT=8081
      - GRPC_PORT=9092
      - USERS_SERVICE_HOST=users-service-blue
      - USERS_SERVICE_PORT=9093
      - JWT_SIGNING_KEY=${JWT_SIGNING_KEY:-adminadmin}
      - SPRING_PROFILES_ACTIVE=docker
    expose:
      - "8081"
    networks:
      - blue-network
    restart: unless-stopped
    profiles: ["blue"]
    healthcheck:
      test: ["CMD", "curl", "-f", "http://localhost:8081/actuator/health"]
      interval: 30s
      timeout: 10s
      retries: 5
<<<<<<< HEAD
      start_period: 300s
=======
      start_period: 120s
>>>>>>> 68ddbaf4

  users-service-blue:
    image: ghcr.io/iu-capstone-project-2025/open-labs-share-users-service:latest
    build:
      context: .
      dockerfile: docker/Dockerfile.users-service
    environment:
      - GRPC_PORT=9093
      - DB_URL=jdbc:postgresql://postgres-users:5432/users_service
      - DB_USERNAME=users_user
      - DB_PASSWORD=${POSTGRES_USERS_PASSWORD:-postgres}
      - SPRING_PROFILES_ACTIVE=docker
    networks:
      - blue-network
    restart: unless-stopped
    profiles: ["blue"]
    healthcheck:
      test: ["CMD", "grpc_health_probe", "-addr=localhost:9093"]
      interval: 30s
      timeout: 10s
      retries: 5
<<<<<<< HEAD
      start_period: 300s
=======
      start_period: 120s
>>>>>>> 68ddbaf4
    depends_on:
      - postgres-users

  labs-service-blue:
    image: ghcr.io/iu-capstone-project-2025/open-labs-share-labs-service:latest
    build:
      context: .
      dockerfile: docker/Dockerfile.labs-service
    environment:
      - SERVICE_HOST=0.0.0.0
      - SERVICE_PORT=9091
      - POSTGRESQL_HOST=postgres-labs
      - POSTGRESQL_PORT=5432
      - POSTGRESQL_USER=labs_user
      - POSTGRESQL_PASSWORD=${POSTGRES_LABS_PASSWORD:-postgres}
      - POSTGRESQL_NAME=labs_db
      - MINIO_ENDPOINT=minio:9000
      - MINIO_ACCESS_KEY=${MINIO_ROOT_USER:-minioadmin}
      - MINIO_SECRET_KEY=${MINIO_ROOT_PASSWORD:-minioadmin}
      - MONGODB_HOST=mongodb-labs
      - MONGODB_PORT=27017
      - MONGODB_USER=${MONGO_ROOT_USER:-mongo}
      - MONGODB_PASSWORD=${MONGO_ROOT_PASSWORD:-mongo}
      - MONGODB_NAME=labs_mongo_db
    networks:
      - blue-network
    restart: unless-stopped
    profiles: ["blue"]
    healthcheck:
      test: ["CMD", "grpc_health_probe", "-addr=localhost:9091"]
      interval: 30s
      timeout: 10s
      retries: 5
<<<<<<< HEAD
      start_period: 300s
=======
      start_period: 120s
>>>>>>> 68ddbaf4
    depends_on:
      - postgres-labs
      - mongodb-labs
      - minio

  articles-service-blue:
    image: ghcr.io/iu-capstone-project-2025/open-labs-share-articles-service:latest
    build:
      context: .
      dockerfile: docker/Dockerfile.articles-service
    environment:
      - SERVICE_HOST=0.0.0.0
      - SERVICE_PORT=50051
      - POSTGRES_HOST=postgres-articles
      - POSTGRES_PORT=5432
      - POSTGRES_USER=articles_user
      - POSTGRES_PASSWORD=${POSTGRES_ARTICLES_PASSWORD:-password}
      - POSTGRES_NAME=articles_db
      - MINIO_ENDPOINT=minio:9000
      - MINIO_ACCESS_KEY=${MINIO_ROOT_USER:-minioadmin}
      - MINIO_SECRET_KEY=${MINIO_ROOT_PASSWORD:-minioadmin}
    networks:
      - blue-network
      - green-network
    restart: unless-stopped
    profiles: ["blue"]
    healthcheck:
      test: ["CMD", "grpc_health_probe", "-addr=localhost:50051"]
      interval: 30s
      timeout: 10s
      retries: 5
<<<<<<< HEAD
      start_period: 300s
=======
      start_period: 120s
>>>>>>> 68ddbaf4
    depends_on:
      - postgres-articles
      - minio

  feedback-service-blue:
    image: ghcr.io/iu-capstone-project-2025/open-labs-share-feedback-service:latest
    build:
      context: .
      dockerfile: docker/Dockerfile.feedback-service
    environment:
      - GRPC_PORT=9090
      - POSTGRES_HOST=postgres-feedback
      - POSTGRES_PORT=5432
      - POSTGRES_USER=feedback_user
      - POSTGRES_PASSWORD=${POSTGRES_FEEDBACK_PASSWORD:-feedback_password}
      - POSTGRES_DB=feedback_db
      - MINIO_ENDPOINT=minio:9000
      - MINIO_ACCESS_KEY=${MINIO_ROOT_USER:-minioadmin}
      - MINIO_SECRET_KEY=${MINIO_ROOT_PASSWORD:-minioadmin}
      - MINIO_BUCKET_NAME=feedback
      - MINIO_USE_SSL=false
      - MONGODB_URI=mongodb://mongodb-feedback:27017
      - MONGODB_DATABASE=feedback
      - MONGODB_COLLECTION=comments
    networks:
      - blue-network
    restart: unless-stopped
    profiles: ["blue"]
    healthcheck:
      test: ["CMD", "grpc_health_probe", "-addr=localhost:9090"]
      interval: 30s
      timeout: 10s
      retries: 5
<<<<<<< HEAD
      start_period: 300s
=======
      start_period: 120s
>>>>>>> 68ddbaf4
    depends_on:
      - postgres-feedback
      - mongodb-feedback
      - minio

  ml-service-blue:
    image: ghcr.io/iu-capstone-project-2025/open-labs-share-ml-service:latest
    build:
      context: .
      dockerfile: docker/Dockerfile.ml-service
    environment:
      - SERVICE_PORT=8082
      - DEVICE=cpu
      - RAG_DB_PATH=/app/ml/faiss
      - SCORE_THRESHOLD=1.0
      - EMBEDDING_MODEL_NAME=BAAI/bge-small-en-v1.5
      - LLM_MODEL_NAME=Qwen/Qwen2.5-Coder-1.5B-Instruct
      - PDF_DIR=/app/ml/data/predator-pray-22/pdfs
      - CODE_DIR=/app/ml/data/predator-pray-22/code
      - POSTGRES_USER=ml_user
      - POSTGRES_PASSWORD=${POSTGRES_ML_PASSWORD:-password}
      - POSTGRES_HOST=postgres-ml
      - POSTGRES_PORT=5432
      - POSTGRES_DB=chat_history_db
      - MINIO_ROOT_USER=${MINIO_ROOT_USER}
      - MINIO_ROOT_PASSWORD=${MINIO_ROOT_PASSWORD}
    expose:
      - "8082"
    volumes:
      - ./ml:/app/ml
      - ml-models:/app/models
    networks:
      - blue-network
      - green-network
    restart: unless-stopped
    profiles: ["blue"]
<<<<<<< HEAD
    healthcheck:
      test: ["CMD", "grpc_health_probe", "-addr=localhost:8082"]
      interval: 30s
      timeout: 10s
      retries: 5
      start_period: 300s
=======
    healthcheck: { test: "exit 0" }
>>>>>>> 68ddbaf4
    depends_on:
      - postgres-ml
      - minio

  # --- Test Environment ---
  frontend-test:
    build:
      context: .
      dockerfile: docker/Dockerfile.frontend
      args:
        - VITE_API_GATEWAY_ENDPOINT=http://localhost/api/v1
        - VITE_AUTH_API_ENDPOINT=http://localhost/api/v1/auth
    environment:
      - NODE_ENV=production
      - VITE_API_GATEWAY_ENDPOINT=http://localhost/api/v1
      - AUTH_SERVICE_HOST_NGINX=auth-service-test
      - API_GATEWAY_HOST_NGINX=api-gateway-test
    expose:
      - "80"
    networks:
      - blue-network
    restart: unless-stopped
    profiles: ["test"]
    healthcheck:
      test: ["CMD", "curl", "-f", "http://localhost:5173"]
      interval: 30s
      timeout: 10s
      retries: 3
<<<<<<< HEAD
      start_period: 300s
=======
      start_period: 120s
>>>>>>> 68ddbaf4

  api-gateway-test:
    build:
      context: .
      dockerfile: docker/Dockerfile.api-gateway
    environment:
      - SPRING_APP_PORT=8080
      - AUTH_SERVICE_HOST=auth-service-test
      - AUTH_SERVICE_PORT=9092
      - USER_SERVICE_HOST=users-service-test
      - USER_SERVICE_PORT=9093
      - LAB_SERVICE_HOST=labs-service-test
      - LAB_SERVICE_PORT=9091
      - ARTICLE_SERVICE_HOST=articles-service-test
      - ARTICLE_SERVICE_PORT=50051
      - SPRING_PROFILES_ACTIVE=docker
      - FEEDBACK_SERVICE_HOST=feedback-service-test
      - FEEDBACK_SERVICE_PORT=9090
    expose:
      - "8080"
    networks:
      - blue-network
    restart: unless-stopped
    profiles: ["test"]
    healthcheck:
      test: ["CMD", "curl", "-f", "http://localhost:8080/actuator/health"]
      interval: 30s
      timeout: 10s
      retries: 5
<<<<<<< HEAD
      start_period: 300s
=======
      start_period: 120s
>>>>>>> 68ddbaf4

  auth-service-test:
    build:
      context: .
      dockerfile: docker/Dockerfile.auth-service
    environment:
      - PORT=8081
      - GRPC_PORT=9092
      - USERS_SERVICE_HOST=users-service-test
      - USERS_SERVICE_PORT=9093
      - JWT_SIGNING_KEY=${JWT_SIGNING_KEY:-adminadmin}
      - SPRING_PROFILES_ACTIVE=docker
    expose:
      - "8081"
    networks:
      - blue-network
    restart: unless-stopped
    profiles: ["test"]
    healthcheck:
      test: ["CMD", "curl", "-f", "http://localhost:8081/actuator/health"]
      interval: 30s
      timeout: 10s
      retries: 5
<<<<<<< HEAD
      start_period: 300s
=======
      start_period: 120s
>>>>>>> 68ddbaf4

  users-service-test:
    build:
      context: .
      dockerfile: docker/Dockerfile.users-service
    environment:
      - GRPC_PORT=9093
      - DB_URL=jdbc:postgresql://postgres-users:5432/users_service
      - DB_USERNAME=users_user
      - DB_PASSWORD=${POSTGRES_USERS_PASSWORD:-postgres}
      - SPRING_PROFILES_ACTIVE=docker
    networks:
      - blue-network
    restart: unless-stopped
    profiles: ["test"]
    healthcheck:
      test: ["CMD", "grpc_health_probe", "-addr=localhost:9093"]
      interval: 30s
      timeout: 10s
      retries: 5
<<<<<<< HEAD
      start_period: 300s
=======
      start_period: 120s
>>>>>>> 68ddbaf4
    depends_on:
      - postgres-users

  labs-service-test:
    build:
      context: .
      dockerfile: docker/Dockerfile.labs-service
    environment:
      - SERVICE_HOST=0.0.0.0
      - SERVICE_PORT=9091
      - POSTGRESQL_HOST=postgres-labs
      - POSTGRESQL_PORT=5432
      - POSTGRESQL_USER=labs_user
      - POSTGRESQL_PASSWORD=${POSTGRES_LABS_PASSWORD:-postgres}
      - POSTGRESQL_NAME=labs_db
      - MINIO_ENDPOINT=minio:9000
      - MINIO_ACCESS_KEY=${MINIO_ROOT_USER:-minioadmin}
      - MINIO_SECRET_KEY=${MINIO_ROOT_PASSWORD:-minioadmin}
      - MONGODB_HOST=mongodb-labs
      - MONGODB_PORT=27017
      - MONGODB_USER=${MONGO_ROOT_USER:-mongo}
      - MONGODB_PASSWORD=${MONGO_ROOT_PASSWORD:-mongo}
      - MONGODB_NAME=labs_mongo_db
    networks:
      - blue-network
    restart: unless-stopped
    profiles: ["test"]
    healthcheck:
      test: ["CMD", "grpc_health_probe", "-addr=localhost:9091"]
      interval: 30s
      timeout: 10s
      retries: 5
<<<<<<< HEAD
      start_period: 300s
=======
      start_period: 120s
>>>>>>> 68ddbaf4
    depends_on:
      - postgres-labs
      - mongodb-labs
      - minio

  articles-service-test:
    build:
      context: .
      dockerfile: docker/Dockerfile.articles-service
    environment:
      - SERVICE_HOST=0.0.0.0
      - SERVICE_PORT=50051
      - POSTGRES_HOST=postgres-articles
      - POSTGRES_PORT=5432
      - POSTGRES_USER=articles_user
      - POSTGRES_PASSWORD=${POSTGRES_ARTICLES_PASSWORD:-password}
      - POSTGRES_NAME=articles_db
      - MINIO_ENDPOINT=minio:9000
      - MINIO_ACCESS_KEY=${MINIO_ROOT_USER:-minioadmin}
      - MINIO_SECRET_KEY=${MINIO_ROOT_PASSWORD:-minioadmin}
    networks:
      - blue-network
    restart: unless-stopped
    profiles: ["test"]
    healthcheck:
      test: ["CMD", "grpc_health_probe", "-addr=localhost:50051"]
      interval: 30s
      timeout: 10s
      retries: 5
<<<<<<< HEAD
      start_period: 300s
=======
      start_period: 120s
>>>>>>> 68ddbaf4
    depends_on:
      - postgres-articles
      - minio

  feedback-service-test:
    build:
      context: .
      dockerfile: docker/Dockerfile.feedback-service
    environment:
      - GRPC_PORT=9090
      - POSTGRES_HOST=postgres-feedback
      - POSTGRES_PORT=5432
      - POSTGRES_USER=feedback_user
      - POSTGRES_PASSWORD=${POSTGRES_FEEDBACK_PASSWORD:-feedback_password}
      - POSTGRES_DB=feedback_db
      - MINIO_ENDPOINT=minio:9000
      - MINIO_ACCESS_KEY=${MINIO_ROOT_USER:-minioadmin}
      - MINIO_SECRET_KEY=${MINIO_ROOT_PASSWORD:-minioadmin}
      - MINIO_BUCKET_NAME=feedback
      - MINIO_USE_SSL=false
      - MONGODB_URI=mongodb://mongodb-feedback:27017
      - MONGODB_DATABASE=feedback
      - MONGODB_COLLECTION=comments
    networks:
      - blue-network
    restart: unless-stopped
    profiles: ["test"]
    healthcheck:
      test: ["CMD", "grpc_health_probe", "-addr=localhost:9090"]
      interval: 30s
      timeout: 10s
      retries: 5
<<<<<<< HEAD
      start_period: 300s
=======
      start_period: 120s
>>>>>>> 68ddbaf4
    depends_on:
      - postgres-feedback
      - mongodb-feedback
      - minio


  # --- Green Environment ---
  frontend-green:
    image: ghcr.io/iu-capstone-project-2025/open-labs-share-frontend:latest
    build:
      context: .
      dockerfile: docker/Dockerfile.frontend
      args:
        - VITE_API_GATEWAY_ENDPOINT=http://localhost/api/v1
        - VITE_AUTH_API_ENDPOINT=http://localhost/api/v1/auth
    environment:
      - NODE_ENV=production
      - VITE_API_GATEWAY_ENDPOINT=http://localhost/api/v1
      - AUTH_SERVICE_HOST_NGINX=auth-service-green
      - API_GATEWAY_HOST_NGINX=api-gateway-green
    expose:
      - "80"
    networks:
      - green-network
    restart: unless-stopped
    profiles: ["green"]
    healthcheck:
      test: ["CMD", "curl", "-f", "http://localhost:5173"]
      interval: 30s
      timeout: 10s
      retries: 3
<<<<<<< HEAD
      start_period: 300s
=======
      start_period: 120s
>>>>>>> 68ddbaf4

  api-gateway-green:
    image: ghcr.io/iu-capstone-project-2025/open-labs-share-api-gateway:latest
    build:
      context: .
      dockerfile: docker/Dockerfile.api-gateway
    environment:
      - SPRING_APP_PORT=8080
      - AUTH_SERVICE_HOST=auth-service-green
      - AUTH_SERVICE_PORT=9092
      - USER_SERVICE_HOST=users-service-green
      - USER_SERVICE_PORT=9093
      - LAB_SERVICE_HOST=labs-service-green
      - LAB_SERVICE_PORT=9091
      - ARTICLE_SERVICE_HOST=articles-service-green
      - ARTICLE_SERVICE_PORT=50051
      - ML_SERVICE_HOST=ml-service-green
      - ML_SERVICE_PORT=8082
      - SPRING_PROFILES_ACTIVE=docker
      - FEEDBACK_SERVICE_HOST=feedback-service-green
      - FEEDBACK_SERVICE_PORT=9090
    expose:
      - "8080"
    networks:
      - green-network
    restart: unless-stopped
    profiles: ["green"]
    healthcheck:
      test: ["CMD", "curl", "-f", "http://localhost:8080/actuator/health"]
      interval: 30s
      timeout: 10s
      retries: 5
<<<<<<< HEAD
      start_period: 300s
=======
      start_period: 120s
>>>>>>> 68ddbaf4

  auth-service-green:
    image: ghcr.io/iu-capstone-project-2025/open-labs-share-auth-service:latest
    build:
      context: .
      dockerfile: docker/Dockerfile.auth-service
    environment:
      - PORT=8081
      - GRPC_PORT=9092
      - USERS_SERVICE_HOST=users-service-green
      - USERS_SERVICE_PORT=9093
      - JWT_SIGNING_KEY=${JWT_SIGNING_KEY:-adminadmin}
      - SPRING_PROFILES_ACTIVE=docker
    expose:
      - "8081"
    networks:
      - green-network
    restart: unless-stopped
    profiles: ["green"]
    healthcheck:
      test: ["CMD", "curl", "-f", "http://localhost:8081/actuator/health"]
      interval: 30s
      timeout: 10s
      retries: 5
<<<<<<< HEAD
      start_period: 300s
=======
      start_period: 120s
>>>>>>> 68ddbaf4

  users-service-green:
    image: ghcr.io/iu-capstone-project-2025/open-labs-share-users-service:latest
    build:
      context: .
      dockerfile: docker/Dockerfile.users-service
    environment:
      - GRPC_PORT=9093
      - DB_URL=jdbc:postgresql://postgres-users:5432/users_service
      - DB_USERNAME=users_user
      - DB_PASSWORD=${POSTGRES_USERS_PASSWORD:-postgres}
      - SPRING_PROFILES_ACTIVE=docker
    networks:
      - green-network
    restart: unless-stopped
    profiles: ["green"]
    healthcheck:
      test: ["CMD", "grpc_health_probe", "-addr=localhost:9093"]
      interval: 30s
      timeout: 10s
      retries: 5
<<<<<<< HEAD
      start_period: 300s
=======
      start_period: 120s
>>>>>>> 68ddbaf4
    depends_on:
      - postgres-users

  labs-service-green:
    image: ghcr.io/iu-capstone-project-2025/open-labs-share-labs-service:latest
    build:
      context: .
      dockerfile: docker/Dockerfile.labs-service
    environment:
      - SERVICE_HOST=0.0.0.0
      - SERVICE_PORT=9091
      - POSTGRESQL_HOST=postgres-labs
      - POSTGRESQL_PORT=5432
      - POSTGRESQL_USER=labs_user
      - POSTGRESQL_PASSWORD=${POSTGRES_LABS_PASSWORD:-postgres}
      - POSTGRESQL_NAME=labs_db
      - MINIO_ENDPOINT=minio:9000
      - MINIO_ACCESS_KEY=${MINIO_ROOT_USER:-minioadmin}
      - MINIO_SECRET_KEY=${MINIO_ROOT_PASSWORD:-minioadmin}
      - MONGODB_HOST=mongodb-labs
      - MONGODB_PORT=27017
      - MONGODB_USER=${MONGO_ROOT_USER:-mongo}
      - MONGODB_PASSWORD=${MONGO_ROOT_PASSWORD:-mongo}
      - MONGODB_NAME=labs_mongo_db
    networks:
      - green-network
    restart: unless-stopped
    profiles: ["green"]
    healthcheck:
      test: ["CMD", "grpc_health_probe", "-addr=localhost:9091"]
      interval: 30s
      timeout: 10s
      retries: 5
<<<<<<< HEAD
      start_period: 300s
=======
      start_period: 120s
>>>>>>> 68ddbaf4
    depends_on:
      - postgres-labs
      - mongodb-labs
      - minio

  articles-service-green:
    image: ghcr.io/iu-capstone-project-2025/open-labs-share-articles-service:latest
    build:
      context: .
      dockerfile: docker/Dockerfile.articles-service
    environment:
      - SERVICE_HOST=0.0.0.0
      - SERVICE_PORT=50051
      - POSTGRES_HOST=postgres-articles
      - POSTGRES_PORT=5432
      - POSTGRES_USER=articles_user
      - POSTGRES_PASSWORD=${POSTGRES_ARTICLES_PASSWORD:-password}
      - POSTGRES_NAME=articles_db
      - MINIO_ENDPOINT=minio:9000
      - MINIO_ACCESS_KEY=${MINIO_ROOT_USER:-minioadmin}
      - MINIO_SECRET_KEY=${MINIO_ROOT_PASSWORD:-minioadmin}
    networks:
      - green-network
    restart: unless-stopped
    profiles: ["green"]
    healthcheck:
      test: ["CMD", "grpc_health_probe", "-addr=localhost:50051"]
      interval: 30s
      timeout: 10s
      retries: 5
<<<<<<< HEAD
      start_period: 300s
=======
      start_period: 120s
>>>>>>> 68ddbaf4
    depends_on:
      - postgres-articles
      - minio

  feedback-service-green:
    image: ghcr.io/iu-capstone-project-2025/open-labs-share-feedback-service:latest
    build:
      context: .
      dockerfile: docker/Dockerfile.feedback-service
    environment:
      - GRPC_PORT=9090
      - POSTGRES_HOST=postgres-feedback
      - POSTGRES_PORT=5432
      - POSTGRES_USER=feedback_user
      - POSTGRES_PASSWORD=${POSTGRES_FEEDBACK_PASSWORD:-feedback_password}
      - POSTGRES_DB=feedback_db
      - MINIO_ENDPOINT=minio:9000
      - MINIO_ACCESS_KEY=${MINIO_ROOT_USER:-minioadmin}
      - MINIO_SECRET_KEY=${MINIO_ROOT_PASSWORD:-minioadmin}
      - MINIO_BUCKET_NAME=feedback
      - MINIO_USE_SSL=false
      - MONGODB_URI=mongodb://mongodb-feedback:27017
      - MONGODB_DATABASE=feedback
      - MONGODB_COLLECTION=comments
    networks:
      - green-network
    restart: unless-stopped
    profiles: ["green"]
    healthcheck:
      test: ["CMD", "grpc_health_probe", "-addr=localhost:9090"]
      interval: 30s
      timeout: 10s
      retries: 5
<<<<<<< HEAD
      start_period: 300s
=======
      start_period: 120s
>>>>>>> 68ddbaf4
    depends_on:
      - postgres-feedback
      - mongodb-feedback
      - minio

  ml-service-green:
    image: ghcr.io/iu-capstone-project-2025/open-labs-share-ml-service:latest
    build:
      context: .
      dockerfile: docker/Dockerfile.ml-service
    environment:
      - SERVICE_PORT=8082
      - DEVICE=cpu
      - RAG_DB_PATH=/app/ml/faiss
      - SCORE_THRESHOLD=1.0
      - EMBEDDING_MODEL_NAME=BAAI/bge-small-en-v1.5
      - LLM_MODEL_NAME=Qwen/Qwen2.5-Coder-1.5B-Instruct
      - PDF_DIR=/app/ml/data/predator-pray-22/pdfs
      - CODE_DIR=/app/ml/data/predator-pray-22/code
      - POSTGRES_USER=ml_user
      - POSTGRES_PASSWORD=${POSTGRES_ML_PASSWORD:-password}
      - POSTGRES_HOST=postgres-ml
      - POSTGRES_PORT=5432
      - POSTGRES_DB=chat_history_db
      - MINIO_ROOT_USER=${MINIO_ROOT_USER:-minioadmin}
      - MINIO_ROOT_PASSWORD=${MINIO_ROOT_PASSWORD:-minioadmin}
      - REDIS_BROKER_URL=${REDIS_BROKER_URL:-redis://ml-redis-broker:6379/0}
    expose:
      - "8082"
    volumes:
      - ./ml:/app/ml
      - ml-models:/app/models
    networks:
      - green-network
    restart: unless-stopped
    profiles: ["green"]
<<<<<<< HEAD
    healthcheck:
      test: ["CMD", "grpc_health_probe", "-addr=localhost:8082"]
      interval: 30s
      timeout: 10s
      retries: 5
      start_period: 300s
=======
    healthcheck: { test: "exit 0" }
>>>>>>> 68ddbaf4
    depends_on:
      - postgres-ml
      - minio

  # --- Shared Services ---
  postgres-users:
    image: postgres:15
    environment:
      - POSTGRES_DB=users_service
      - POSTGRES_USER=users_user
      - POSTGRES_PASSWORD=${POSTGRES_USERS_PASSWORD:-postgres}
    volumes:
      - postgres-users-data:/var/lib/postgresql/data
    networks:
      - blue-network
      - green-network
    restart: unless-stopped
    healthcheck:
      test: ["CMD-SHELL", "pg_isready -U users_user -d users_service"]
      interval: 5s
      timeout: 5s
      retries: 5
      start_period: 300s

  postgres-feedback:
    image: postgres:15
    environment:
      - POSTGRES_DB=feedback_db
      - POSTGRES_USER=feedback_user
      - POSTGRES_PASSWORD=${POSTGRES_FEEDBACK_PASSWORD:-feedback_password}
    volumes:
      - postgres-feedback-data:/var/lib/postgresql/data
    networks:
      - blue-network
      - green-network
    restart: unless-stopped
    healthcheck:
      test: ["CMD-SHELL", "pg_isready -U feedback_user -d feedback_db"]
      interval: 5s
      timeout: 5s
      retries: 5
      start_period: 300s

  postgres-labs:
    image: postgres:15
    environment:
      - POSTGRES_DB=labs_db
      - POSTGRES_USER=labs_user
      - POSTGRES_PASSWORD=${POSTGRES_LABS_PASSWORD:-postgres}
    volumes:
      - postgres-labs-data:/var/lib/postgresql/data
    networks:
      - blue-network
      - green-network
    restart: unless-stopped
    healthcheck:
      test: ["CMD-SHELL", "pg_isready -U labs_user -d labs_db"]
      interval: 5s
      timeout: 5s
      retries: 5
      start_period: 300s

  postgres-articles:
    image: postgres:15
    environment:
      - POSTGRES_DB=articles_db
      - POSTGRES_USER=articles_user
      - POSTGRES_PASSWORD=${POSTGRES_ARTICLES_PASSWORD:-password}
    volumes:
      - postgres-articles-data:/var/lib/postgresql/data
    networks:
      - blue-network
      - green-network
    restart: unless-stopped
    healthcheck:
      test: ["CMD-SHELL", "pg_isready -U articles_user -d articles_db"]
      interval: 5s
      timeout: 5s
      retries: 5
      start_period: 300s

  ml-service:
    build:
      context: .
      dockerfile: docker/Dockerfile.ml-service
    ports:
      - "8083:8081"
    environment:
      - DEVICE=cpu
      - RAG_DB_PATH=/app/ml/faiss
      - SCORE_THRESHOLD=1.0
      - EMBEDDING_MODEL_NAME=BAAI/bge-small-en-v1.5
      - LLM_MODEL_NAME=Qwen/Qwen2.5-Coder-1.5B-Instruct
      - PDF_DIR=/app/ml/data/predator-pray-22/pdfs
      - CODE_DIR=/app/ml/data/predator-pray-22/code
      - POSTGRES_USER=ml_user
      - POSTGRES_PASSWORD=${POSTGRES_ML_PASSWORD}
      - POSTGRES_HOST=postgres-ml
      - POSTGRES_PORT=5432
      - POSTGRES_DB=chat_history_db
      - MINIO_ROOT_USER=${MINIO_ROOT_USER:-minioadmin}
      - MINIO_ROOT_PASSWORD=${MINIO_ROOT_PASSWORD:-minioadmin}
      - REDIS_BROKER_URL=${REDIS_BROKER_URL:-redis://ml-redis-broker:6379/0}
    volumes:
      - ./ml:/app/ml
      - ml-models:/app/models
    restart: unless-stopped
    depends_on:
      - postgres-ml
      - minio
      - ml-celery-worker
    networks:
      - blue-network
      - green-network

  postgres-ml:
    image: postgres:15
    environment:
      - POSTGRES_DB=chat_history_db
      - POSTGRES_USER=ml_user
      - POSTGRES_PASSWORD=${POSTGRES_ML_PASSWORD:-password}
    volumes:
      - postgres-ml-data:/var/lib/postgresql/data
    networks:
      - blue-network
      - green-network
    healthcheck:
      test: ["CMD-SHELL", "pg_isready -U ml_user -d chat_history_db"]
      interval: 5s
      timeout: 5s
      retries: 5
      start_period: 300s
      
  ml-redis-broker:
    image: redis:7
    ports:
      - "6379:6379"
    restart: unless-stopped
    networks:
      - blue-network
      - green-network
    healthcheck:
      test: ["CMD", "redis-cli", "ping"]
      interval: 5s
      timeout: 5s
      retries: 5
<<<<<<< HEAD
      start_period: 300s
=======
      start_period: 120s
>>>>>>> 68ddbaf4

  ml-celery-worker:
    build:
      context: .
      dockerfile: docker/Dockerfile.ml-celery-worker
    environment:
      - REDIS_BROKER_URL=${REDIS_BROKER_URL}
      - MINIO_ROOT_USER=${MINIO_ROOT_USER}
      - MINIO_ROOT_PASSWORD=${MINIO_ROOT_PASSWORD}
    volumes:
      - ./ml:/app/ml
    depends_on:
      - ml-redis-broker
      - minio
    networks:
      - blue-network
      - green-network
    healthcheck:
      test: ["CMD", "celery", "-A", "celery_broker.worker.celery_app", "status"]
      interval: 30s
      timeout: 10s
      retries: 3
<<<<<<< HEAD
      start_period: 300s
      
=======
      start_period: 120s
  
>>>>>>> 68ddbaf4
  minio:
    image: minio/minio:latest
    command: server /data --console-address ":9001"
    ports:
      - "9000:9000"
      - "9001:9001"
    environment:
      - MINIO_ROOT_USER=${MINIO_ROOT_USER:-minioadmin}
      - MINIO_ROOT_PASSWORD=${MINIO_ROOT_PASSWORD:-minioadmin}
    volumes:
      - minio-data:/data
    networks:
      - blue-network
      - green-network
    restart: unless-stopped
    healthcheck:
      test: ["CMD", "curl", "-f", "http://localhost:9000/minio/health/live"]
      interval: 5s
      timeout: 5s
      retries: 5
<<<<<<< HEAD
      start_period: 300s
=======
      start_period: 120s
>>>>>>> 68ddbaf4

  mongodb-labs:
    image: mongo:latest
    environment:
      - MONGO_INITDB_ROOT_USERNAME=${MONGO_ROOT_USER:-adminadmin}
      - MONGO_INITDB_ROOT_PASSWORD=${MONGO_ROOT_PASSWORD:-adminadmin}
      - MONGO_INITDB_DATABASE=labs_mongo_db
    volumes:
      - mongodb-labs-data:/data/db
    networks:
      - blue-network
      - green-network
    restart: unless-stopped
    healthcheck:
      test: echo 'db.runCommand("ping").ok' | mongosh --quiet
      interval: 5s
      timeout: 5s
      retries: 5
<<<<<<< HEAD
      start_period: 300s
=======
      start_period: 120s
>>>>>>> 68ddbaf4

  mongodb-feedback:
    image: mongo:latest
    environment:
      - MONGO_INITDB_ROOT_USERNAME=${MONGO_ROOT_USER:-adminadmin}
      - MONGO_INITDB_ROOT_PASSWORD=${MONGO_ROOT_PASSWORD:-adminadmin}
      - MONGO_INITDB_DATABASE=feedback
    volumes:
      - mongodb-feedback-data:/data/db
    networks:
      - blue-network
      - green-network
    restart: unless-stopped 
    healthcheck:
      test: echo 'db.runCommand("ping").ok' | mongosh --quiet
      interval: 5s
      timeout: 5s
      retries: 5
<<<<<<< HEAD
      start_period: 300s
=======
      start_period: 120s 
>>>>>>> 68ddbaf4
<|MERGE_RESOLUTION|>--- conflicted
+++ resolved
@@ -70,11 +70,7 @@
       interval: 30s
       timeout: 10s
       retries: 3
-<<<<<<< HEAD
-      start_period: 300s
-=======
-      start_period: 120s
->>>>>>> 68ddbaf4
+      start_period: 300s
 
   api-gateway-blue:
     image: ghcr.io/iu-capstone-project-2025/open-labs-share-api-gateway:latest
@@ -107,11 +103,7 @@
       interval: 30s
       timeout: 10s
       retries: 5
-<<<<<<< HEAD
-      start_period: 300s
-=======
-      start_period: 120s
->>>>>>> 68ddbaf4
+      start_period: 300s
 
   auth-service-blue:
     image: ghcr.io/iu-capstone-project-2025/open-labs-share-auth-service:latest
@@ -136,11 +128,7 @@
       interval: 30s
       timeout: 10s
       retries: 5
-<<<<<<< HEAD
-      start_period: 300s
-=======
-      start_period: 120s
->>>>>>> 68ddbaf4
+      start_period: 300s
 
   users-service-blue:
     image: ghcr.io/iu-capstone-project-2025/open-labs-share-users-service:latest
@@ -162,11 +150,7 @@
       interval: 30s
       timeout: 10s
       retries: 5
-<<<<<<< HEAD
-      start_period: 300s
-=======
-      start_period: 120s
->>>>>>> 68ddbaf4
+      start_period: 300s
     depends_on:
       - postgres-users
 
@@ -200,11 +184,7 @@
       interval: 30s
       timeout: 10s
       retries: 5
-<<<<<<< HEAD
-      start_period: 300s
-=======
-      start_period: 120s
->>>>>>> 68ddbaf4
+      start_period: 300s
     depends_on:
       - postgres-labs
       - mongodb-labs
@@ -236,11 +216,7 @@
       interval: 30s
       timeout: 10s
       retries: 5
-<<<<<<< HEAD
-      start_period: 300s
-=======
-      start_period: 120s
->>>>>>> 68ddbaf4
+      start_period: 300s
     depends_on:
       - postgres-articles
       - minio
@@ -274,11 +250,7 @@
       interval: 30s
       timeout: 10s
       retries: 5
-<<<<<<< HEAD
-      start_period: 300s
-=======
-      start_period: 120s
->>>>>>> 68ddbaf4
+      start_period: 300s
     depends_on:
       - postgres-feedback
       - mongodb-feedback
@@ -315,16 +287,12 @@
       - green-network
     restart: unless-stopped
     profiles: ["blue"]
-<<<<<<< HEAD
     healthcheck:
       test: ["CMD", "grpc_health_probe", "-addr=localhost:8082"]
       interval: 30s
       timeout: 10s
       retries: 5
       start_period: 300s
-=======
-    healthcheck: { test: "exit 0" }
->>>>>>> 68ddbaf4
     depends_on:
       - postgres-ml
       - minio
@@ -353,11 +321,7 @@
       interval: 30s
       timeout: 10s
       retries: 3
-<<<<<<< HEAD
-      start_period: 300s
-=======
-      start_period: 120s
->>>>>>> 68ddbaf4
+      start_period: 300s
 
   api-gateway-test:
     build:
@@ -387,11 +351,7 @@
       interval: 30s
       timeout: 10s
       retries: 5
-<<<<<<< HEAD
-      start_period: 300s
-=======
-      start_period: 120s
->>>>>>> 68ddbaf4
+      start_period: 300s
 
   auth-service-test:
     build:
@@ -415,11 +375,7 @@
       interval: 30s
       timeout: 10s
       retries: 5
-<<<<<<< HEAD
-      start_period: 300s
-=======
-      start_period: 120s
->>>>>>> 68ddbaf4
+      start_period: 300s
 
   users-service-test:
     build:
@@ -440,11 +396,7 @@
       interval: 30s
       timeout: 10s
       retries: 5
-<<<<<<< HEAD
-      start_period: 300s
-=======
-      start_period: 120s
->>>>>>> 68ddbaf4
+      start_period: 300s
     depends_on:
       - postgres-users
 
@@ -477,11 +429,7 @@
       interval: 30s
       timeout: 10s
       retries: 5
-<<<<<<< HEAD
-      start_period: 300s
-=======
-      start_period: 120s
->>>>>>> 68ddbaf4
+      start_period: 300s
     depends_on:
       - postgres-labs
       - mongodb-labs
@@ -511,11 +459,7 @@
       interval: 30s
       timeout: 10s
       retries: 5
-<<<<<<< HEAD
-      start_period: 300s
-=======
-      start_period: 120s
->>>>>>> 68ddbaf4
+      start_period: 300s
     depends_on:
       - postgres-articles
       - minio
@@ -548,11 +492,7 @@
       interval: 30s
       timeout: 10s
       retries: 5
-<<<<<<< HEAD
-      start_period: 300s
-=======
-      start_period: 120s
->>>>>>> 68ddbaf4
+      start_period: 300s
     depends_on:
       - postgres-feedback
       - mongodb-feedback
@@ -584,11 +524,7 @@
       interval: 30s
       timeout: 10s
       retries: 3
-<<<<<<< HEAD
-      start_period: 300s
-=======
-      start_period: 120s
->>>>>>> 68ddbaf4
+      start_period: 300s
 
   api-gateway-green:
     image: ghcr.io/iu-capstone-project-2025/open-labs-share-api-gateway:latest
@@ -621,11 +557,7 @@
       interval: 30s
       timeout: 10s
       retries: 5
-<<<<<<< HEAD
-      start_period: 300s
-=======
-      start_period: 120s
->>>>>>> 68ddbaf4
+      start_period: 300s
 
   auth-service-green:
     image: ghcr.io/iu-capstone-project-2025/open-labs-share-auth-service:latest
@@ -650,11 +582,7 @@
       interval: 30s
       timeout: 10s
       retries: 5
-<<<<<<< HEAD
-      start_period: 300s
-=======
-      start_period: 120s
->>>>>>> 68ddbaf4
+      start_period: 300s
 
   users-service-green:
     image: ghcr.io/iu-capstone-project-2025/open-labs-share-users-service:latest
@@ -676,11 +604,7 @@
       interval: 30s
       timeout: 10s
       retries: 5
-<<<<<<< HEAD
-      start_period: 300s
-=======
-      start_period: 120s
->>>>>>> 68ddbaf4
+      start_period: 300s
     depends_on:
       - postgres-users
 
@@ -714,11 +638,7 @@
       interval: 30s
       timeout: 10s
       retries: 5
-<<<<<<< HEAD
-      start_period: 300s
-=======
-      start_period: 120s
->>>>>>> 68ddbaf4
+      start_period: 300s
     depends_on:
       - postgres-labs
       - mongodb-labs
@@ -749,11 +669,7 @@
       interval: 30s
       timeout: 10s
       retries: 5
-<<<<<<< HEAD
-      start_period: 300s
-=======
-      start_period: 120s
->>>>>>> 68ddbaf4
+      start_period: 300s
     depends_on:
       - postgres-articles
       - minio
@@ -787,11 +703,7 @@
       interval: 30s
       timeout: 10s
       retries: 5
-<<<<<<< HEAD
-      start_period: 300s
-=======
-      start_period: 120s
->>>>>>> 68ddbaf4
+      start_period: 300s
     depends_on:
       - postgres-feedback
       - mongodb-feedback
@@ -828,16 +740,12 @@
       - green-network
     restart: unless-stopped
     profiles: ["green"]
-<<<<<<< HEAD
     healthcheck:
       test: ["CMD", "grpc_health_probe", "-addr=localhost:8082"]
       interval: 30s
       timeout: 10s
       retries: 5
       start_period: 300s
-=======
-    healthcheck: { test: "exit 0" }
->>>>>>> 68ddbaf4
     depends_on:
       - postgres-ml
       - minio
@@ -861,6 +769,7 @@
       timeout: 5s
       retries: 5
       start_period: 300s
+      start_period: 300s
 
   postgres-feedback:
     image: postgres:15
@@ -880,6 +789,7 @@
       timeout: 5s
       retries: 5
       start_period: 300s
+      start_period: 300s
 
   postgres-labs:
     image: postgres:15
@@ -899,6 +809,7 @@
       timeout: 5s
       retries: 5
       start_period: 300s
+      start_period: 300s
 
   postgres-articles:
     image: postgres:15
@@ -917,6 +828,7 @@
       interval: 5s
       timeout: 5s
       retries: 5
+      start_period: 300s
       start_period: 300s
 
   ml-service:
@@ -970,6 +882,7 @@
       timeout: 5s
       retries: 5
       start_period: 300s
+      start_period: 300s
       
   ml-redis-broker:
     image: redis:7
@@ -984,11 +897,7 @@
       interval: 5s
       timeout: 5s
       retries: 5
-<<<<<<< HEAD
-      start_period: 300s
-=======
-      start_period: 120s
->>>>>>> 68ddbaf4
+      start_period: 300s
 
   ml-celery-worker:
     build:
@@ -1011,13 +920,8 @@
       interval: 30s
       timeout: 10s
       retries: 3
-<<<<<<< HEAD
       start_period: 300s
       
-=======
-      start_period: 120s
-  
->>>>>>> 68ddbaf4
   minio:
     image: minio/minio:latest
     command: server /data --console-address ":9001"
@@ -1038,11 +942,7 @@
       interval: 5s
       timeout: 5s
       retries: 5
-<<<<<<< HEAD
-      start_period: 300s
-=======
-      start_period: 120s
->>>>>>> 68ddbaf4
+      start_period: 300s
 
   mongodb-labs:
     image: mongo:latest
@@ -1061,11 +961,7 @@
       interval: 5s
       timeout: 5s
       retries: 5
-<<<<<<< HEAD
-      start_period: 300s
-=======
-      start_period: 120s
->>>>>>> 68ddbaf4
+      start_period: 300s
 
   mongodb-feedback:
     image: mongo:latest
@@ -1084,8 +980,4 @@
       interval: 5s
       timeout: 5s
       retries: 5
-<<<<<<< HEAD
-      start_period: 300s
-=======
-      start_period: 120s 
->>>>>>> 68ddbaf4
+      start_period: 300s