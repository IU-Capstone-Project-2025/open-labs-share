--- conflicted
+++ resolved
@@ -1,734 +1,337 @@
-<<<<<<< HEAD
-// Authentication utility for Open Labs Share
-// This connects to the real auth service API
-
-// API Configuration
-const AUTH_API_BASE_URL = import.meta.env.VITE_AUTH_SERVICE_URL || 'http://localhost:8081';
-const AUTH_API_ENDPOINT = `${AUTH_API_BASE_URL}/api/v1/auth`;
-
-// Helper function to make API calls
-const makeAuthRequest = async (endpoint, options = {}) => {
-  const url = `${AUTH_API_ENDPOINT}${endpoint}`;
-  
-  const defaultOptions = {
-    method: 'GET',
-    headers: {
-      'Content-Type': 'application/json',
-    },
-  };
-
-  const finalOptions = { ...defaultOptions, ...options };
-  
-  try {
-    const response = await fetch(url, finalOptions);
-    
-    if (!response.ok) {
-      const errorData = await response.json().catch(() => ({}));
-      throw new Error(errorData.message || `HTTP error! status: ${response.status}`);
-    }
-    
-    return await response.json();
-  } catch (error) {
-    console.error('Auth API request failed:', error);
-    throw error;
-  }
-};
-
-// Get current user from localStorage or return null
-export const getCurrentUser = () => {
-  try {
-    const userJson = localStorage.getItem('user');
-    const authToken = localStorage.getItem('authToken');
-    
-    if (userJson && authToken) {
-      return JSON.parse(userJson);
-    }
-    
-    return null;
-  } catch (error) {
-    console.error('Error getting current user:', error);
-    return null;
-  }
-};
-
-// Check if user is authenticated
-export const isAuthenticated = () => {
-  const authToken = localStorage.getItem('authToken');
-  const user = localStorage.getItem('user');
-  return !!(authToken && user);
-};
-
-// Sign in with email/username and password
-export const signIn = async (emailOrUsername, password) => {
-  try {
-    const response = await makeAuthRequest('/login', {
-      method: 'POST',
-      body: JSON.stringify({
-        usernameOrEmail: emailOrUsername,
-        password: password
-      })
-    });
-    
-    // Store user data and token from auth service response
-    const { accessToken, refreshToken, userInfo } = response;
-    
-    const userData = {
-      id: userInfo.userId,
-      firstName: userInfo.firstName,
-      lastName: userInfo.lastName,
-      username: userInfo.username,
-      email: userInfo.email,
-      role: userInfo.role,
-      balance: userInfo.balance,
-      labsSolved: userInfo.labsSolved,
-      labsReviewed: userInfo.labsReviewed
-    };
-    
-    localStorage.setItem('authToken', accessToken);
-    localStorage.setItem('refreshToken', refreshToken);
-    localStorage.setItem('user', JSON.stringify(userData));
-    
-    // Notify all components about the update
-    notifyUserDataUpdate();
-    
-    return { user: userData, token: accessToken };
-  } catch (error) {
-    console.error('Sign in error:', error);
-    throw error;
-  }
-};
-
-// Sign up with user data
-export const signUp = async (userData) => {
-  try {
-    const { firstName, lastName, username, email, password } = userData;
-    
-    // Validate required fields
-    if (!firstName || !lastName || !username || !email || !password) {
-      throw new Error('All fields are required');
-    }
-    
-    const response = await makeAuthRequest('/register', {
-      method: 'POST',
-      body: JSON.stringify({
-        firstName,
-        lastName,
-        username,
-        email,
-        password,
-        role: 'ROLE_USER' // Default role
-      })
-    });
-    
-    // Store user data and token from auth service response
-    const { accessToken, refreshToken, userInfo } = response;
-    
-    const userDataToStore = {
-      id: userInfo.userId,
-      firstName: userInfo.firstName,
-      lastName: userInfo.lastName,
-      username: userInfo.username,
-      email: userInfo.email,
-      role: userInfo.role,
-      balance: userInfo.balance,
-      labsSolved: userInfo.labsSolved,
-      labsReviewed: userInfo.labsReviewed
-    };
-    
-    localStorage.setItem('authToken', accessToken);
-    localStorage.setItem('refreshToken', refreshToken);
-    localStorage.setItem('user', JSON.stringify(userDataToStore));
-    
-    // Notify all components about the update
-    notifyUserDataUpdate();
-    
-    return { user: userDataToStore, token: accessToken };
-  } catch (error) {
-    console.error('Sign up error:', error);
-    throw error;
-  }
-};
-
-// Sign out
-export const signOut = async () => {
-  try {
-    const authToken = localStorage.getItem('authToken');
-    
-    if (authToken) {
-      // Call logout endpoint to invalidate token on server
-      await makeAuthRequest('/logout', {
-        method: 'POST',
-        headers: {
-          'Authorization': `Bearer ${authToken}`,
-          'Content-Type': 'application/json',
-        }
-      });
-    }
-  } catch (error) {
-    console.error('Logout API call failed:', error);
-    // Continue with local logout even if API call fails
-  } finally {
-    // Stop token refresh
-    stopTokenRefresh();
-    
-    // Clear local storage
-    localStorage.removeItem('authToken');
-    localStorage.removeItem('refreshToken');
-    localStorage.removeItem('user');
-  }
-};
-
-// Refresh token
-export const refreshToken = async () => {
-  try {
-    const refreshTokenValue = localStorage.getItem('refreshToken');
-    
-    if (!refreshTokenValue) {
-      throw new Error('No refresh token available');
-    }
-    
-    const response = await makeAuthRequest('/refresh', {
-      method: 'POST',
-      body: JSON.stringify({
-        refreshToken: refreshTokenValue
-      })
-    });
-    
-    const { accessToken, refreshToken: newRefreshToken, userInfo } = response;
-    
-    // Update stored tokens
-    localStorage.setItem('authToken', accessToken);
-    if (newRefreshToken) {
-      localStorage.setItem('refreshToken', newRefreshToken);
-    }
-    
-    // Update user info if provided
-    if (userInfo) {
-            const userData = {
-      id: userInfo.userId,
-      firstName: userInfo.firstName,
-      lastName: userInfo.lastName,
-      username: userInfo.username,
-      email: userInfo.email,
-      role: userInfo.role,
-      balance: userInfo.balance,
-      labsSolved: userInfo.labsSolved,
-      labsReviewed: userInfo.labsReviewed
-    };
-    localStorage.setItem('user', JSON.stringify(userData));
-    
-      // Notify all components about the update
-      notifyUserDataUpdate();
-    }
-    
-    return accessToken;
-  } catch (error) {
-    console.error('Token refresh failed:', error);
-    // Clear invalid tokens
-    signOut();
-    throw error;
-  }
-};
-
-// Update user profile
-export const updateProfile = async (updatedData) => {
-  try {
-    const authToken = localStorage.getItem('authToken');
-    
-    if (!authToken) {
-      throw new Error('No authentication token available');
-    }
-    
-    // Get current profile first
-    const profileResponse = await makeAuthRequest('/profile', {
-      method: 'GET',
-      headers: {
-        'Authorization': `Bearer ${authToken}`,
-        'Content-Type': 'application/json',
-      }
-    });
-    
-    // Update user data locally (profile update via users service would be through API Gateway)
-    const currentUser = getCurrentUser();
-    const updatedUser = { ...currentUser, ...updatedData };
-    
-    localStorage.setItem('user', JSON.stringify(updatedUser));
-    
-    // Notify all components about the update
-    notifyUserDataUpdate();
-    
-    return updatedUser;
-  } catch (error) {
-    console.error('Update profile error:', error);
-    throw error;
-  }
-};
-
-// Change password
-export const changePassword = async (currentPassword, newPassword) => {
-  try {
-    const authToken = localStorage.getItem('authToken');
-    
-    if (!authToken) {
-      throw new Error('No authentication token available');
-    }
-    
-    await makeAuthRequest('/change-password', {
-      method: 'PUT',
-      headers: {
-        'Authorization': `Bearer ${authToken}`,
-        'Content-Type': 'application/json',
-      },
-      body: JSON.stringify({
-        currentPassword,
-        newPassword
-      })
-    });
-    
-    return { success: true, message: 'Password changed successfully' };
-  } catch (error) {
-    console.error('Change password error:', error);
-    throw error;
-  }
-};
-
-// Get user profile from auth service
-export const getUserProfile = async () => {
-  try {
-    const response = await makeAuthRequest('/profile', {
-      method: 'GET',
-      headers: {
-        'Authorization': `Bearer ${localStorage.getItem('authToken')}`,
-        'Content-Type': 'application/json',
-      }
-    });
-    
-    const userData = {
-      id: response.userInfo.userId,
-      firstName: response.userInfo.firstName,
-      lastName: response.userInfo.lastName,
-      username: response.userInfo.username,
-      email: response.userInfo.email,
-      role: response.userInfo.role,
-      balance: response.userInfo.balance,
-      labsSolved: response.userInfo.labsSolved,
-      labsReviewed: response.userInfo.labsReviewed
-    };
-    
-    // Update localStorage with fresh data
-    localStorage.setItem('user', JSON.stringify(userData));
-    
-    // Notify all components about the update
-    notifyUserDataUpdate();
-    
-    return userData;
-  } catch (error) {
-    console.error('Error fetching user profile:', error);
-    throw error;
-  }
-};
-
-// Validate sign up data
-export const validateSignUpData = (userData) => {
-  const { firstName, lastName, username, email, password, confirmPassword } = userData;
-  const errors = {};
-
-  if (!firstName || firstName.trim().length < 2) {
-    errors.firstName = 'First name must be at least 2 characters long';
-  }
-
-  if (!lastName || lastName.trim().length < 2) {
-    errors.lastName = 'Last name must be at least 2 characters long';
-  }
-
-  if (!username || username.trim().length < 3) {
-    errors.username = 'Username must be at least 3 characters long';
-  }
-
-  if (!email || !/^[^\s@]+@[^\s@]+\.[^\s@]+$/.test(email)) {
-    errors.email = 'Please enter a valid email address';
-  }
-
-  if (!password || password.length < 6) {
-    errors.password = 'Password must be at least 6 characters long';
-  }
-
-  if (password !== confirmPassword) {
-    errors.confirmPassword = 'Passwords do not match';
-  }
-
-  return {
-    isValid: Object.keys(errors).length === 0,
-    errors: errors
-  };
-};
-
-// Auto-refresh token before expiration
-let refreshInterval = null;
-
-export const startTokenRefresh = () => {
-  stopTokenRefresh(); // Clear any existing interval
-  
-  // Refresh token every 20 minutes (tokens expire in 24 hours)
-  refreshInterval = setInterval(async () => {
-    if (isAuthenticated()) {
-      try {
-        await refreshToken();
-        console.log('Token refreshed automatically');
-      } catch (error) {
-        console.error('Auto token refresh failed:', error);
-        // If refresh fails, user will be logged out
-      }
-    }
-  }, 20 * 60 * 1000); // 20 minutes
-};
-
-export const stopTokenRefresh = () => {
-  if (refreshInterval) {
-    clearInterval(refreshInterval);
-    refreshInterval = null;
-  }
-};
-
-// Function to notify all components about user data updates
-export const notifyUserDataUpdate = () => {
-  window.dispatchEvent(new CustomEvent('userDataUpdated'));
-=======
-// Authentication utility for Open Labs Share
-// This connects to the real auth service API
-
-import { authAPI } from './api';
-
-// Helper function to make API calls
-const makeAuthRequest = async (endpoint, options = {}) => {
-  const url = `${AUTH_API_ENDPOINT}${endpoint}`;
-  
-  const defaultOptions = {
-    method: 'GET',
-    headers: {
-      'Content-Type': 'application/json',
-    },
-  };
-
-  const finalOptions = { ...defaultOptions, ...options };
-  
-  try {
-    const response = await fetch(url, finalOptions);
-    
-    if (!response.ok) {
-      const errorData = await response.json().catch(() => ({}));
-      throw new Error(errorData.message || `HTTP error! status: ${response.status}`);
-    }
-    
-    return await response.json();
-  } catch (error) {
-    console.error('Auth API request failed:', error);
-    throw error;
-  }
-};
-
-// Helper to process and store successful auth responses
-const handleAuthSuccess = (response) => {
-  const { accessToken, refreshToken, userInfo } = response;
-  
-  const userData = {
-    id: userInfo.userId,
-    firstName: userInfo.firstName,
-    lastName: userInfo.lastName,
-    username: userInfo.username,
-    email: userInfo.email,
-    role: userInfo.role,
-  };
-
-  localStorage.setItem('authToken', accessToken);
-  localStorage.setItem('refreshToken', refreshToken);
-  localStorage.setItem('user', JSON.stringify(userData));
-
-  return { user: userData, token: accessToken };
-};
-
-// Get current user from localStorage or return null
-export const getCurrentUser = () => {
-  try {
-    const userJson = localStorage.getItem('user');
-    const authToken = localStorage.getItem('authToken');
-    
-    if (userJson && authToken) {
-      return JSON.parse(userJson);
-    }
-    
-    return null;
-  } catch (error) {
-    console.error('Error getting current user:', error);
-    return null;
-  }
-};
-
-// Check if user is authenticated
-export const isAuthenticated = () => {
-  const authToken = localStorage.getItem('authToken');
-  const user = localStorage.getItem('user');
-  return !!(authToken && user);
-};
-
-// Sign in with email/username and password
-export const signIn = async (emailOrUsername, password) => {
-  try {
-    const response = await makeAuthRequest('/login', {
-      method: 'POST',
-      body: JSON.stringify({
-        usernameOrEmail: emailOrUsername,
-        password: password
-      })
-    });
-    
-    // Store user data and token from auth service response
-    const { accessToken, refreshToken, userInfo } = response;
-    
-    const userData = {
-      id: userInfo.userId,
-      firstName: userInfo.firstName,
-      lastName: userInfo.lastName,
-      username: userInfo.username,
-      email: userInfo.email,
-      role: userInfo.role
-    };
-    
-    localStorage.setItem('authToken', accessToken);
-    localStorage.setItem('refreshToken', refreshToken);
-    localStorage.setItem('user', JSON.stringify(userData));
-    
-    return { user: userData, token: accessToken };
-  } catch (error) {
-    console.error('Sign in error:', error);
-    throw error;
-  }
-};
-
-// Sign up with user data
-export const signUp = async (userData) => {
-  try {
-    const { firstName, lastName, username, email, password } = userData;
-    
-    // Validate required fields
-    if (!firstName || !lastName || !username || !email || !password) {
-      throw new Error('All fields are required');
-    }
-    
-    const response = await makeAuthRequest('/register', {
-      method: 'POST',
-      body: JSON.stringify({
-        firstName,
-        lastName,
-        username,
-        email,
-        password,
-        role: 'ROLE_USER' // Default role
-      })
-    });
-    
-    // Store user data and token from auth service response
-    const { accessToken, refreshToken, userInfo } = response;
-    
-    const userDataToStore = {
-      id: userInfo.userId,
-      firstName: userInfo.firstName,
-      lastName: userInfo.lastName,
-      username: userInfo.username,
-      email: userInfo.email,
-      role: userInfo.role
-    };
-    
-    localStorage.setItem('authToken', accessToken);
-    localStorage.setItem('refreshToken', refreshToken);
-    localStorage.setItem('user', JSON.stringify(userDataToStore));
-    
-    return { user: userDataToStore, token: accessToken };
-  } catch (error) {
-    console.error('Sign up error:', error);
-    throw error;
-  }
-};
-
-// Sign out
-export const signOut = async () => {
-  try {
-    const authToken = localStorage.getItem('authToken');
-    
-    if (authToken) {
-      // Call logout endpoint to invalidate token on server
-      await makeAuthRequest('/logout', {
-        method: 'POST',
-        headers: {
-          'Authorization': `Bearer ${authToken}`,
-          'Content-Type': 'application/json',
-        }
-      });
-    }
-  } catch (error) {
-    console.error('Logout API call failed, proceeding with local cleanup:', error);
-    // Continue with local logout even if API call fails
-  } finally {
-    // Stop token refresh
-    stopTokenRefresh();
-    
-    // Clear local storage
-    localStorage.removeItem('authToken');
-    localStorage.removeItem('refreshToken');
-    localStorage.removeItem('user');
-  }
-};
-
-// Refresh token
-export const refreshToken = async () => {
-  try {
-    const refreshTokenValue = localStorage.getItem('refreshToken');
-    
-    if (!refreshTokenValue) {
-      throw new Error('No refresh token available');
-    }
-    
-    const response = await makeAuthRequest('/refresh', {
-      method: 'POST',
-      body: JSON.stringify({
-        refreshToken: refreshTokenValue
-      })
-    });
-    
-    const { accessToken, refreshToken: newRefreshToken, userInfo } = response;
-    
-    // Update stored tokens
-    localStorage.setItem('authToken', accessToken);
-    if (newRefreshToken) {
-      localStorage.setItem('refreshToken', newRefreshToken);
-    }
-    
-    // Update user info if provided
-    if (userInfo) {
-      const userData = {
-        id: userInfo.userId,
-        firstName: userInfo.firstName,
-        lastName: userInfo.lastName,
-        username: userInfo.username,
-        email: userInfo.email,
-        role: userInfo.role
-      };
-      localStorage.setItem('user', JSON.stringify(userData));
-    }
-    
-    return accessToken;
-  } catch (error) {
-    console.error('Token refresh failed:', error);
-    // Clear invalid tokens if refresh fails
-    signOut();
-    throw error;
-  }
-};
-
-// Update user profile
-export const updateProfile = async (updatedData) => {
-  try {
-    const response = await authAPI.updateProfile(updatedData);
-
-    // After a successful update, the API might return new tokens or user info
-    if (response.accessToken) {
-        return handleAuthSuccess(response);
-    } 
-    
-    // If no new tokens, just update local user data from response
-    const currentUser = getCurrentUser();
-    const updatedUser = { ...currentUser, ...response.userInfo };
-    localStorage.setItem('user', JSON.stringify(updatedUser));
-    
-    return { user: updatedUser };
-  } catch (error) {
-    console.error('Update profile error:', error);
-    throw error;
-  }
-};
-
-// Change password
-export const changePassword = async (currentPassword, newPassword) => {
-  try {
-    // This function needs a corresponding endpoint in the auth service.
-    // Assuming the endpoint is /auth/change-password
-    await authAPI.changePassword({ currentPassword, newPassword });
-  } catch (error) {
-    console.error('Change password error:', error);
-    throw error;
-  }
-};
-
-// Get user profile from auth service
-export const getUserProfile = async () => {
-  try {
-    const response = await authAPI.getProfile();
-    return response;
-  } catch (error) {
-    console.error('Get user profile error:', error);
-    throw error;
-  }
-};
-
-// Validate sign up data
-export const validateSignUpData = (userData) => {
-  const { firstName, lastName, username, email, password, confirmPassword } = userData;
-  const errors = {};
-
-  if (!firstName || firstName.trim().length < 2) {
-    errors.firstName = 'First name must be at least 2 characters long';
-  }
-
-  if (!lastName || lastName.trim().length < 2) {
-    errors.lastName = 'Last name must be at least 2 characters long';
-  }
-
-  if (!username || username.trim().length < 3) {
-    errors.username = 'Username must be at least 3 characters long';
-  }
-
-  if (!email || !/^[^\s@]+@[^\s@]+\.[^\s@]+$/.test(email)) {
-    errors.email = 'Please enter a valid email address';
-  }
-
-  if (!password || password.length < 6) {
-    errors.password = 'Password must be at least 6 characters long';
-  }
-
-  if (password !== confirmPassword) {
-    errors.confirmPassword = 'Passwords do not match';
-  }
-
-  return {
-    isValid: Object.keys(errors).length === 0,
-    errors: errors
-  };
-};
-
-// Auto-refresh token before expiration
-let refreshInterval = null;
-
-export const startTokenRefresh = () => {
-  stopTokenRefresh(); // Clear any existing interval
-  
-  // Refresh token every 20 minutes (tokens expire in 24 hours)
-  refreshInterval = setInterval(async () => {
-    if (isAuthenticated()) {
-      try {
-        await refreshToken();
-        console.log('Token refreshed automatically');
-      } catch (error) {
-        console.error('Auto token refresh failed:', error);
-        // If refresh fails, user will be logged out
-      }
-    }
-  }, 20 * 60 * 1000); // 20 minutes
-};
-
-export const stopTokenRefresh = () => {
-  if (refreshInterval) {
-    clearInterval(refreshInterval);
-    refreshInterval = null;
-  }
->>>>>>> 3b92622c
-}; +// Authentication utility for Open Labs Share
+// This connects to the real auth service API
+
+import { authAPI } from './api';
+
+// Helper function to make API calls
+const makeAuthRequest = async (endpoint, options = {}) => {
+  const url = `${AUTH_API_ENDPOINT}${endpoint}`;
+  
+  const defaultOptions = {
+    method: 'GET',
+    headers: {
+      'Content-Type': 'application/json',
+    },
+  };
+
+  const finalOptions = { ...defaultOptions, ...options };
+  
+  try {
+    const response = await fetch(url, finalOptions);
+    
+    if (!response.ok) {
+      const errorData = await response.json().catch(() => ({}));
+      throw new Error(errorData.message || `HTTP error! status: ${response.status}`);
+    }
+    
+    return await response.json();
+  } catch (error) {
+    console.error('Auth API request failed:', error);
+    throw error;
+  }
+};
+
+// Helper to process and store successful auth responses
+const handleAuthSuccess = (response) => {
+  const { accessToken, refreshToken, userInfo } = response;
+  
+  const userData = {
+    id: userInfo.userId,
+    firstName: userInfo.firstName,
+    lastName: userInfo.lastName,
+    username: userInfo.username,
+    email: userInfo.email,
+    role: userInfo.role,
+  };
+
+  localStorage.setItem('authToken', accessToken);
+  localStorage.setItem('refreshToken', refreshToken);
+  localStorage.setItem('user', JSON.stringify(userData));
+
+  return { user: userData, token: accessToken };
+};
+
+// Get current user from localStorage or return null
+export const getCurrentUser = () => {
+  try {
+    const userJson = localStorage.getItem('user');
+    const authToken = localStorage.getItem('authToken');
+    
+    if (userJson && authToken) {
+      return JSON.parse(userJson);
+    }
+    
+    return null;
+  } catch (error) {
+    console.error('Error getting current user:', error);
+    return null;
+  }
+};
+
+// Check if user is authenticated
+export const isAuthenticated = () => {
+  const authToken = localStorage.getItem('authToken');
+  const user = localStorage.getItem('user');
+  return !!(authToken && user);
+};
+
+// Sign in with email/username and password
+export const signIn = async (emailOrUsername, password) => {
+  try {
+    const response = await makeAuthRequest('/login', {
+      method: 'POST',
+      body: JSON.stringify({
+        usernameOrEmail: emailOrUsername,
+        password: password
+      })
+    });
+    
+    // Store user data and token from auth service response
+    const { accessToken, refreshToken, userInfo } = response;
+    
+    const userData = {
+      id: userInfo.userId,
+      firstName: userInfo.firstName,
+      lastName: userInfo.lastName,
+      username: userInfo.username,
+      email: userInfo.email,
+      role: userInfo.role
+    };
+    
+    localStorage.setItem('authToken', accessToken);
+    localStorage.setItem('refreshToken', refreshToken);
+    localStorage.setItem('user', JSON.stringify(userData));
+    
+    return { user: userData, token: accessToken };
+  } catch (error) {
+    console.error('Sign in error:', error);
+    throw error;
+  }
+};
+
+// Sign up with user data
+export const signUp = async (userData) => {
+  try {
+    const { firstName, lastName, username, email, password } = userData;
+    
+    // Validate required fields
+    if (!firstName || !lastName || !username || !email || !password) {
+      throw new Error('All fields are required');
+    }
+    
+    const response = await makeAuthRequest('/register', {
+      method: 'POST',
+      body: JSON.stringify({
+        firstName,
+        lastName,
+        username,
+        email,
+        password,
+        role: 'ROLE_USER' // Default role
+      })
+    });
+    
+    // Store user data and token from auth service response
+    const { accessToken, refreshToken, userInfo } = response;
+    
+    const userDataToStore = {
+      id: userInfo.userId,
+      firstName: userInfo.firstName,
+      lastName: userInfo.lastName,
+      username: userInfo.username,
+      email: userInfo.email,
+      role: userInfo.role
+    };
+    
+    localStorage.setItem('authToken', accessToken);
+    localStorage.setItem('refreshToken', refreshToken);
+    localStorage.setItem('user', JSON.stringify(userDataToStore));
+    
+    return { user: userDataToStore, token: accessToken };
+  } catch (error) {
+    console.error('Sign up error:', error);
+    throw error;
+  }
+};
+
+// Sign out
+export const signOut = async () => {
+  try {
+    const authToken = localStorage.getItem('authToken');
+    
+    if (authToken) {
+      // Call logout endpoint to invalidate token on server
+      await makeAuthRequest('/logout', {
+        method: 'POST',
+        headers: {
+          'Authorization': `Bearer ${authToken}`,
+          'Content-Type': 'application/json',
+        }
+      });
+    }
+  } catch (error) {
+    console.error('Logout API call failed, proceeding with local cleanup:', error);
+    // Continue with local logout even if API call fails
+  } finally {
+    // Stop token refresh
+    stopTokenRefresh();
+    
+    // Clear local storage
+    localStorage.removeItem('authToken');
+    localStorage.removeItem('refreshToken');
+    localStorage.removeItem('user');
+  }
+};
+
+// Refresh token
+export const refreshToken = async () => {
+  try {
+    const refreshTokenValue = localStorage.getItem('refreshToken');
+    
+    if (!refreshTokenValue) {
+      throw new Error('No refresh token available');
+    }
+    
+    const response = await makeAuthRequest('/refresh', {
+      method: 'POST',
+      body: JSON.stringify({
+        refreshToken: refreshTokenValue
+      })
+    });
+    
+    const { accessToken, refreshToken: newRefreshToken, userInfo } = response;
+    
+    // Update stored tokens
+    localStorage.setItem('authToken', accessToken);
+    if (newRefreshToken) {
+      localStorage.setItem('refreshToken', newRefreshToken);
+    }
+    
+    // Update user info if provided
+    if (userInfo) {
+      const userData = {
+        id: userInfo.userId,
+        firstName: userInfo.firstName,
+        lastName: userInfo.lastName,
+        username: userInfo.username,
+        email: userInfo.email,
+        role: userInfo.role
+      };
+      localStorage.setItem('user', JSON.stringify(userData));
+    }
+    
+    return accessToken;
+  } catch (error) {
+    console.error('Token refresh failed:', error);
+    // Clear invalid tokens if refresh fails
+    signOut();
+    throw error;
+  }
+};
+
+// Update user profile
+export const updateProfile = async (updatedData) => {
+  try {
+    const response = await authAPI.updateProfile(updatedData);
+
+    // After a successful update, the API might return new tokens or user info
+    if (response.accessToken) {
+        return handleAuthSuccess(response);
+    } 
+    
+    // If no new tokens, just update local user data from response
+    const currentUser = getCurrentUser();
+    const updatedUser = { ...currentUser, ...response.userInfo };
+    localStorage.setItem('user', JSON.stringify(updatedUser));
+    
+    return { user: updatedUser };
+  } catch (error) {
+    console.error('Update profile error:', error);
+    throw error;
+  }
+};
+
+// Change password
+export const changePassword = async (currentPassword, newPassword) => {
+  try {
+    // This function needs a corresponding endpoint in the auth service.
+    // Assuming the endpoint is /auth/change-password
+    await authAPI.changePassword({ currentPassword, newPassword });
+  } catch (error) {
+    console.error('Change password error:', error);
+    throw error;
+  }
+};
+
+// Get user profile from auth service
+export const getUserProfile = async () => {
+  try {
+    const response = await authAPI.getProfile();
+    return response;
+  } catch (error) {
+    console.error('Get user profile error:', error);
+    throw error;
+  }
+};
+
+// Validate sign up data
+export const validateSignUpData = (userData) => {
+  const { firstName, lastName, username, email, password, confirmPassword } = userData;
+  const errors = {};
+
+  if (!firstName || firstName.trim().length < 2) {
+    errors.firstName = 'First name must be at least 2 characters long';
+  }
+
+  if (!lastName || lastName.trim().length < 2) {
+    errors.lastName = 'Last name must be at least 2 characters long';
+  }
+
+  if (!username || username.trim().length < 3) {
+    errors.username = 'Username must be at least 3 characters long';
+  }
+
+  if (!email || !/^[^\s@]+@[^\s@]+\.[^\s@]+$/.test(email)) {
+    errors.email = 'Please enter a valid email address';
+  }
+
+  if (!password || password.length < 6) {
+    errors.password = 'Password must be at least 6 characters long';
+  }
+
+  if (password !== confirmPassword) {
+    errors.confirmPassword = 'Passwords do not match';
+  }
+
+  return {
+    isValid: Object.keys(errors).length === 0,
+    errors: errors
+  };
+};
+
+// Auto-refresh token before expiration
+let refreshInterval = null;
+
+export const startTokenRefresh = () => {
+  stopTokenRefresh(); // Clear any existing interval
+  
+  // Refresh token every 20 minutes (tokens expire in 24 hours)
+  refreshInterval = setInterval(async () => {
+    if (isAuthenticated()) {
+      try {
+        await refreshToken();
+        console.log('Token refreshed automatically');
+      } catch (error) {
+        console.error('Auto token refresh failed:', error);
+        // If refresh fails, user will be logged out
+      }
+    }
+  }, 20 * 60 * 1000); // 20 minutes
+};
+
+export const stopTokenRefresh = () => {
+  if (refreshInterval) {
+    clearInterval(refreshInterval);
+    refreshInterval = null;
+  }
+}; 