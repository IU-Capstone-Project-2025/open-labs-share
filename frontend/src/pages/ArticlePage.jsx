import { useState, useRef, useEffect } from "react";
import { useParams } from "react-router-dom";
import { Document, Page } from "react-pdf";
<<<<<<< HEAD
=======
import "react-pdf/dist/esm/Page/AnnotationLayer.css";
import "react-pdf/dist/esm/Page/TextLayer.css";
import { articlesAPI } from "../utils/api";
>>>>>>> 5bc0088f

import { pdfjs } from "react-pdf";
pdfjs.GlobalWorkerOptions.workerSrc = new URL(
  "pdfjs-dist/build/pdf.worker.min.js",
  import.meta.url
).toString();

export default function ArticlePage() {
  const { id } = useParams();
  const [numPages, setNumPages] = useState(null);
  const [article, setArticle] = useState(null);
  const [pdfFile, setPdfFile] = useState(null);
  const [loading, setLoading] = useState(true);
  const [error, setError] = useState(null);
  const [file, setFile] = useState(null);
  const fileInputRef = useRef(null);
  const dropzoneRef = useRef(null);
  const [isDragging, setIsDragging] = useState(false);

  const scrollToSubmit = () => {
    const submitSection = document.getElementById("submit-section");
    submitSection?.scrollIntoView({ behavior: "smooth" });
  };

  const handleFileChange = (e) => {
    const selectedFile = e.target.files[0];
    setFile(selectedFile || null);
  };

  const handleDrop = (e) => {
    e.preventDefault();
    setIsDragging(false);
    handleFileChange({ target: { files: e.dataTransfer.files } });
  };

  const handleDragOver = (e) => {
    e.preventDefault();
    setIsDragging(true);
  };

  const handleSubmit = async () => {
    if (!file) return;

    try {
      console.log("Uploading file:", file.name);
      
      // TODO: Implement proper article submission when Articles Service is connected
      // For now, show a message that this feature is not yet available
      alert(`Article submission is not yet implemented. Articles Service needs to be connected first.\nFile selected: "${file.name}"`);
      setFile(null);
      
      /* When Articles Service is connected, use this instead:
      const formData = new FormData();
      formData.append("file", file);

      const response = await fetch(`${API_CONFIG.API_GATEWAY_ENDPOINT}/articles/upload`, {
        method: "POST",
        headers: {
          'Authorization': `Bearer ${localStorage.getItem('authToken')}`,
        },
        body: formData,
      });

      if (!response.ok) {
        const errorData = await response.json().catch(() => ({}));
        throw new Error(errorData.message || `Upload failed: ${response.status} ${response.statusText}`);
      }

      const result = await response.json();
      alert(`File "${file.name}" uploaded successfully`);
      setFile(null);
      */
    } catch (err) {
      console.error("Upload error:", err);
      alert("Upload failed: " + err.message);
    }
  };

  const onDocumentLoadSuccess = ({ numPages }) => {
    setNumPages(numPages);
  };

  useEffect(() => {
    const controller = new AbortController();

    const fetchArticleAndPdf = async () => {
      try {
        setLoading(true);
        setError(null);

        // Fetch article metadata
        const articleData = await articlesAPI.getArticleById(id);
        setArticle(articleData);

        // TODO: Implement asset download from Minio via backend
        // For now, continue using the sample PDF
        const response = await fetch(`/articles_sample/${id}.pdf`, {
          signal: controller.signal,
        });

        if (!response.ok) throw new Error(`HTTP ${response.status}`);
        if (
          !response.headers.get("content-type")?.includes("application/pdf")
        ) {
          throw new Error("Not a PDF file");
        }

        const blob = await response.blob();
        if (blob.size === 0) throw new Error("Empty PDF");

        setPdfFile(URL.createObjectURL(blob));
      } catch (err) {
        if (err.name !== "AbortError") {
          console.error("Article or PDF load error:", err);
          setError(`Failed to load article or PDF: ${err.message}`);
        }
      } finally {
        setLoading(false);
      }
    };

    fetchArticleAndPdf();

    return () => {
      controller.abort();
      if (pdfFile) URL.revokeObjectURL(pdfFile);
    };
  }, [id]);



  if (loading) {
    return (
      <div className="flex items-center justify-center h-screen dark:bg-gray-900">
        <div className="animate-spin rounded-full h-12 w-12 border-t-2 border-b-2 border-msc"></div>
      </div>
    );
  }

  if (error) {
    return (
      <div className="flex items-center justify-center h-screen dark:bg-gray-900">
        <div className="bg-white dark:bg-gray-800 p-6 rounded-lg shadow-lg max-w-md">
          <h2 className="text-xl font-bold text-red-500 mb-4">Error</h2>
          <p className="text-gray-700 dark:text-gray-300 mb-4">{error}</p>
          <p className="text-sm text-gray-500 dark:text-gray-400">
            File path: /articles_sample/{id}.pdf
          </p>
        </div>
      </div>
    );
  }

  return (
    <div className="flex dark:bg-gray-900 min-h-screen">
      <div className="max-w-6xl mx-auto flex w-full">
        <div className="flex-1 p-8 overflow-y-auto">
          {/* Article Content Section */}
          <section className="bg-white dark:bg-gray-800 rounded-lg shadow-sm border border-gray-200 dark:border-gray-700 p-6 mb-8">
            <div className="flex items-center mb-6 pb-4 border-b border-gray-200 dark:border-gray-600">
              <div className="w-10 h-10 bg-blue-600 rounded-full flex items-center justify-center mr-3">
                <svg
                  xmlns="http://www.w3.org/2000/svg"
                  className="h-5 w-5 text-white"
                  fill="none"
                  viewBox="0 0 24 24"
                  stroke="currentColor"
                >
                  <path
                    strokeLinecap="round"
                    strokeLinejoin="round"
                    strokeWidth={2}
                    d="M9 12h6m-6 4h6m2 5H7a2 2 0 01-2-2V5a2 2 0 012-2h5.586a1 1 0 01.707.293l5.414 5.414a1 1 0 01.293.707V19a2 2 0 01-2 2z"
                  />
                </svg>
              </div>
              <div>
                <h1 className="text-xl font-bold text-gray-900 dark:text-white">
                  {article ? article.title : "Research Article"}
                </h1>
                <p className="text-sm text-gray-600 dark:text-gray-400">
                  {article ? `By ${article.authorName} ${article.authorSurname}` : "Read and review the academic paper"}
                </p>
              </div>
            </div>
            
            <div className="bg-gray-50 dark:bg-gray-750 rounded-lg p-4">
              {pdfFile && (
                <Document
                  file={pdfFile}
                  onLoadSuccess={onDocumentLoadSuccess}
                  onLoadError={(error) =>
                    setError(`Render error: ${error.message}`)
                  }
                  loading={<div className="text-center py-8">Loading PDF...</div>}
                >
                  {Array.from({ length: numPages }, (_, i) => (
                    <Page
                      key={`page_${i + 1}`}
                      pageNumber={i + 1}
                      width={800}
                      className="mb-4 border border-gray-200 dark:border-gray-700"
                      loading={
                        <div className="h-[800px] bg-gray-100 flex items-center justify-center">
                          Loading page {i + 1}...
                        </div>
                      }
                    />
                  ))}
                </Document>
              )}
            </div>
          </section>

          {/* Review Submission Section */}
          <section id="submit-section" className="bg-white dark:bg-gray-800 rounded-lg shadow-sm border border-gray-200 dark:border-gray-700 p-8 mb-8">
            <div className="flex items-center mb-6 pb-4 border-b border-gray-200 dark:border-gray-600">
              <div className="w-10 h-10 bg-purple-600 rounded-full flex items-center justify-center mr-3">
                <svg
                  xmlns="http://www.w3.org/2000/svg"
                  className="h-5 w-5 text-white"
                  fill="none"
                  viewBox="0 0 24 24"
                  stroke="currentColor"
                >
                  <path
                    strokeLinecap="round"
                    strokeLinejoin="round"
                    strokeWidth={2}
                    d="M11 5H6a2 2 0 00-2 2v11a2 2 0 002 2h11a2 2 0 002-2v-5m-1.414-9.414a2 2 0 112.828 2.828L11.828 15H9v-2.828l8.586-8.586z"
                  />
                </svg>
              </div>
              <div>
                <h2 className="text-xl font-bold text-gray-900 dark:text-white">Peer Review Submission</h2>
                <p className="text-sm text-gray-600 dark:text-gray-400">Submit your review and feedback on this article</p>
              </div>
            </div>

            <div
              ref={dropzoneRef}
              onDrop={handleDrop}
              onDragOver={handleDragOver}
              onDragLeave={() => setIsDragging(false)}
              onClick={() => fileInputRef.current?.click()}
              className={`border-2 ${
                isDragging ? "border-msc" : "border-dashed border-gray-400"
              } rounded-lg p-8 text-center cursor-pointer transition-colors ${
                isDragging
                  ? "bg-blue-50 dark:bg-gray-700"
                  : "bg-gray-50 dark:bg-gray-750"
              }`}
            >
              <input
                type="file"
                ref={fileInputRef}
                onChange={handleFileChange}
                className="hidden"
                accept=".pdf"
              />
              <div className="w-12 h-12 mx-auto mb-4 flex items-center justify-center bg-gray-100 dark:bg-gray-700 rounded-full">
                <svg
                  xmlns="http://www.w3.org/2000/svg"
                  className="h-6 w-6 text-light-blue dark:text-gray-400"
                  fill="none"
                  viewBox="0 0 24 24"
                  stroke="currentColor"
                >
                  <path
                    strokeLinecap="round"
                    strokeLinejoin="round"
                    strokeWidth={2}
                    d="M7 16a4 4 0 01-.88-7.903A5 5 0 1115.9 6L16 6a5 5 0 011 9.9M15 13l-3-3m0 0l-3 3m3-3v12"
                  />
                </svg>
              </div>
              {file ? (
                <div className="text-center">
                  <p className="font-medium text-msc dark:text-white">
                    Selected: {file.name}
                  </p>
                  <p className="text-sm text-light-blue dark:text-gray-400 mt-1">
                    Click to change
                  </p>
                </div>
              ) : (
                <div className="text-center">
                  <p className="text-lg font-medium text-msc dark:text-white">
                    {isDragging ? "Drop file" : "Select or put file"}
                  </p>
                  <p className="text-sm text-light-blue dark:text-gray-400 mt-1">
                    PDF
                  </p>
                </div>
              )}
            </div>

            <div className="mt-6 flex justify-center">
              <button
                onClick={handleSubmit}
                disabled={!file}
                className={`px-16 py-3 rounded-md font-medium ${
                  file
                    ? "bg-msc text-white hover:bg-msc-hover"
                    : "bg-light-blue-hover dark:bg-gray-600 text-gray-500 dark:text-gray-400 cursor-not-allowed"
                } transition-colors`}
              >
                Submit review
              </button>
            </div>
          </section>


        </div>

        <aside className="w-64 p-4 border-l border-gray-200 dark:border-gray-700 overflow-y-auto sticky top-0 h-screen">
          <button
            onClick={scrollToSubmit}
            className="w-full py-2 px-4 bg-msc text-white rounded-md hover:bg-msc-dark transition-colors flex items-center justify-center"
          >
            <svg
              xmlns="http://www.w3.org/2000/svg"
              className="h-5 w-5 mr-2"
              fill="none"
              viewBox="0 0 24 24"
              stroke="currentColor"
            >
              <path
                strokeLinecap="round"
                strokeLinejoin="round"
                strokeWidth={2}
                d="M19 14l-7 7m0 0l-7-7m7 7V3"
              />
            </svg>
            To Submit review
          </button>
        </aside>
      </div>
    </div>
  );
}<|MERGE_RESOLUTION|>--- conflicted
+++ resolved
@@ -1,13 +1,6 @@
 import { useState, useRef, useEffect } from "react";
 import { useParams } from "react-router-dom";
 import { Document, Page } from "react-pdf";
-<<<<<<< HEAD
-=======
-import "react-pdf/dist/esm/Page/AnnotationLayer.css";
-import "react-pdf/dist/esm/Page/TextLayer.css";
-import { articlesAPI } from "../utils/api";
->>>>>>> 5bc0088f
-
 import { pdfjs } from "react-pdf";
 pdfjs.GlobalWorkerOptions.workerSrc = new URL(
   "pdfjs-dist/build/pdf.worker.min.js",
