<<<<<<< HEAD
import { useState, useEffect } from "react";
import { useNavigate } from "react-router-dom";
import LabCard from "../components/LabCard";
import { labs } from "../utils/api";
import { getCurrentUser, isAuthenticated } from "../utils/auth";
import { useUser } from "../hooks/useUser";

export default function MyLabs() {
  const [myLabs, setMyLabs] = useState([]);
  const [loading, setLoading] = useState(true);
  const [error, setError] = useState(null);
  const user = useUser();
  const navigate = useNavigate();

  useEffect(() => {
    const fetchMyLabs = async () => {
      try {
        setLoading(true);
        console.log('MyLabsPage: Fetching labs for current user:', user);
        
        // Use the dedicated API endpoint for user's labs
        const response = await labs.getMyLabs();
        console.log('MyLabsPage: My labs response:', response);
        
        const userLabs = response.labs || response || [];
        console.log('MyLabsPage: User labs array:', userLabs);
        
        setMyLabs(userLabs);
      } catch (err) {
        console.error('Error fetching my labs:', err);
        if (err.message.includes('401') || err.message.includes('Unauthorized')) {
          setError('Please log in to view your labs. You may need to sign in again.');
        } else if (err.message.includes('ERR_BLOCKED_BY_CLIENT')) {
          setError('Request blocked by browser. Please disable ad blockers or try a different browser.');
        } else if (err.message.includes('500') || err.message.includes('Internal Server Error')) {
          setError('Backend services are starting up. Please wait a moment and try again.');
        } else {
          setError(`Failed to load your labs: ${err.message}`);
        }
      } finally {
        setLoading(false);
      }
    };

    if (user) {
      fetchMyLabs();
    }
  }, [user]);

  if (!isAuthenticated()) {
    return (
      <div className="relative min-h-screen dark:bg-gray-900 py-10 px-6 bg-transparent">
        <div className="max-w-6xl mx-auto">
          <div className="relative z-10 bg-white/80 dark:bg-gray-900/80 backdrop-blur-sm rounded-xl p-8 shadow-lg">
            <div className="flex justify-between items-center mb-6">
              <h1 className="text-3xl font-bold text-msc dark:text-white">
                My labs
              </h1>
              <button
                onClick={() => navigate('/create-lab')}
                className="px-4 py-2 bg-msc text-white rounded-lg hover:bg-msc-hover transition-colors flex items-center space-x-2"
              >
                <svg className="w-5 h-5" fill="none" stroke="currentColor" viewBox="0 0 24 24">
                  <path strokeLinecap="round" strokeLinejoin="round" strokeWidth={2} d="M12 4v16m8-8H4" />
                </svg>
                <span>Create Lab</span>
              </button>
            </div>
            <div className="text-center py-8">
              <p className="text-gray-600 dark:text-gray-400">Please sign in to view your labs.</p>
            </div>
          </div>
        </div>
      </div>
    );
  }

  if (loading) {
    return (
      <div className="relative min-h-screen dark:bg-gray-900 py-10 px-6 bg-transparent">
        <div className="max-w-6xl mx-auto">
          <div className="relative z-10 bg-white/80 dark:bg-gray-900/80 backdrop-blur-sm rounded-xl p-8 shadow-lg">
            <div className="flex justify-between items-center mb-6">
              <h1 className="text-3xl font-bold text-msc dark:text-white">
                My labs
              </h1>
              <button
                onClick={() => navigate('/create-lab')}
                className="px-4 py-2 bg-msc text-white rounded-lg hover:bg-msc-hover transition-colors flex items-center space-x-2"
              >
                <svg className="w-5 h-5" fill="none" stroke="currentColor" viewBox="0 0 24 24">
                  <path strokeLinecap="round" strokeLinejoin="round" strokeWidth={2} d="M12 4v16m8-8H4" />
                </svg>
                <span>Create Lab</span>
              </button>
            </div>
            <div className="grid grid-cols-1 sm:grid-cols-2 md:grid-cols-3 gap-6">
              {Array(3).fill(null).map((_, index) => (
                <div
                  key={`loading-${index}`}
                  className="h-32 bg-light-blue bg-opacity-40 dark:bg-gray-700 animate-pulse rounded-xl"
                />
              ))}
            </div>
          </div>
        </div>
      </div>
    );
  }

  if (error) {
    return (
      <div className="relative min-h-screen dark:bg-gray-900 py-10 px-6 bg-transparent">
        <div className="max-w-6xl mx-auto">
          <div className="relative z-10 bg-white/80 dark:bg-gray-900/80 backdrop-blur-sm rounded-xl p-8 shadow-lg">
            <div className="flex justify-between items-center mb-6">
              <h1 className="text-3xl font-bold text-msc dark:text-white">
                My labs
              </h1>
              <button
                onClick={() => navigate('/create-lab')}
                className="px-4 py-2 bg-msc text-white rounded-lg hover:bg-msc-hover transition-colors flex items-center space-x-2"
              >
                <svg className="w-5 h-5" fill="none" stroke="currentColor" viewBox="0 0 24 24">
                  <path strokeLinecap="round" strokeLinejoin="round" strokeWidth={2} d="M12 4v16m8-8H4" />
                </svg>
                <span>Create Lab</span>
              </button>
            </div>
            <div className="text-center py-8">
              <p className="text-red-500 mb-4">{error}</p>
              <button 
                onClick={() => window.location.reload()}
                className="px-4 py-2 bg-msc text-white rounded-lg hover:bg-msc-hover transition-colors"
              >
                Retry
              </button>
            </div>
          </div>
        </div>
      </div>
    );
  }

  return (
    <div className="relative min-h-screen dark:bg-gray-900 py-10 px-6 bg-transparent">
      <div className="max-w-6xl mx-auto">
        <div className="relative z-10 bg-white/80 dark:bg-gray-900/80 backdrop-blur-sm rounded-xl p-8 shadow-lg">
        <div className="flex justify-between items-center mb-6">
          <h1 className="text-3xl font-bold text-msc dark:text-white">
            My labs
          </h1>
          <button
            onClick={() => navigate('/create-lab')}
            className="px-4 py-2 bg-msc text-white rounded-lg hover:bg-msc-hover transition-colors flex items-center space-x-2"
          >
            <svg className="w-5 h-5" fill="none" stroke="currentColor" viewBox="0 0 24 24">
              <path strokeLinecap="round" strokeLinejoin="round" strokeWidth={2} d="M12 4v16m8-8H4" />
            </svg>
            <span>Create Lab</span>
          </button>
        </div>

        {myLabs.length === 0 ? (
          <div className="text-center py-12">
            <div className="mb-4">
              <svg className="mx-auto h-16 w-16 text-gray-400" fill="none" stroke="currentColor" viewBox="0 0 48 48">
                <path strokeLinecap="round" strokeLinejoin="round" strokeWidth={2} d="M19 7h6m0 0v12m0-12l-6 6m6-6l6 6" />
              </svg>
            </div>
            <h3 className="text-lg font-medium text-gray-900 dark:text-gray-100 mb-2">No labs created yet</h3>
            <p className="text-gray-600 dark:text-gray-400 mb-6">Start sharing your knowledge by creating your first lab!</p>
            <button
              onClick={() => navigate('/create-lab')}
              className="px-6 py-3 bg-msc text-white rounded-lg hover:bg-msc-hover transition-colors flex items-center mx-auto space-x-2"
            >
              <svg className="w-5 h-5" fill="none" stroke="currentColor" viewBox="0 0 24 24">
                <path strokeLinecap="round" strokeLinejoin="round" strokeWidth={2} d="M12 4v16m8-8H4" />
              </svg>
              <span>Create Your First Lab</span>
            </button>
          </div>
        ) : (
          <div className="grid grid-cols-1 sm:grid-cols-2 md:grid-cols-3 gap-6">
            {myLabs.map((lab) => (
              <LabCard key={lab.id} lab={lab} />
            ))}
          </div>
        )}
        </div>
      </div>
    </div>
  );
}
=======
import { useState, useEffect } from "react";
import { useNavigate } from "react-router-dom";
import LabCard from "../components/LabCard";
import { labsAPI } from "../utils/api";
import { getCurrentUser, isAuthenticated } from "../utils/auth";

export default function MyLabs() {
  const [myLabs, setMyLabs] = useState([]);
  const [loading, setLoading] = useState(true);
  const [error, setError] = useState(null);
  const [user, setUser] = useState(null);
  const navigate = useNavigate();

  useEffect(() => {
    if (isAuthenticated()) {
      const currentUser = getCurrentUser();
      setUser(currentUser);
    }
  }, []);

  useEffect(() => {
    const fetchMyLabs = async () => {
      try {
        setLoading(true);
        console.log('MyLabsPage: Fetching labs for current user:', user);
        
        // Use the dedicated API endpoint for user's labs
        const response = await labsAPI.getMyLabs();
        console.log('MyLabsPage: My labs response:', response);
        
        const userLabs = response.labs || response || [];
        console.log('MyLabsPage: User labs array:', userLabs);
        
        setMyLabs(userLabs);
      } catch (err) {
        console.error('Error fetching my labs:', err);
        if (err.message.includes('401') || err.message.includes('Unauthorized')) {
          setError('Please log in to view your labs. You may need to sign in again.');
        } else if (err.message.includes('ERR_BLOCKED_BY_CLIENT')) {
          setError('Request blocked by browser. Please disable ad blockers or try a different browser.');
        } else if (err.message.includes('500') || err.message.includes('Internal Server Error')) {
          setError('Backend services are starting up. Please wait a moment and try again.');
        } else {
          setError(`Failed to load your labs: ${err.message}`);
        }
      } finally {
        setLoading(false);
      }
    };

    if (user) {
      fetchMyLabs();
    }
  }, [user]);

  if (!isAuthenticated()) {
    return (
      <div className="relative min-h-screen dark:bg-gray-900 py-10 px-6 bg-transparent">
        <div className="max-w-6xl mx-auto">
          <div className="relative z-10 bg-white/80 dark:bg-gray-900/80 backdrop-blur-sm rounded-xl p-8 shadow-lg">
            <div className="flex justify-between items-center mb-6">
              <h1 className="text-3xl font-bold text-msc dark:text-white">
                My labs
              </h1>
              <button
                onClick={() => navigate('/create-lab')}
                className="px-4 py-2 bg-msc text-white rounded-lg hover:bg-msc-hover transition-colors flex items-center space-x-2"
              >
                <svg className="w-5 h-5" fill="none" stroke="currentColor" viewBox="0 0 24 24">
                  <path strokeLinecap="round" strokeLinejoin="round" strokeWidth={2} d="M12 4v16m8-8H4" />
                </svg>
                <span>Create Lab</span>
              </button>
            </div>
            <div className="text-center py-8">
              <p className="text-gray-600 dark:text-gray-400">Please sign in to view your labs.</p>
            </div>
          </div>
        </div>
      </div>
    );
  }

  if (loading) {
    return (
      <div className="relative min-h-screen dark:bg-gray-900 py-10 px-6 bg-transparent">
        <div className="max-w-6xl mx-auto">
          <div className="relative z-10 bg-white/80 dark:bg-gray-900/80 backdrop-blur-sm rounded-xl p-8 shadow-lg">
            <div className="flex justify-between items-center mb-6">
              <h1 className="text-3xl font-bold text-msc dark:text-white">
                My labs
              </h1>
              <button
                onClick={() => navigate('/create-lab')}
                className="px-4 py-2 bg-msc text-white rounded-lg hover:bg-msc-hover transition-colors flex items-center space-x-2"
              >
                <svg className="w-5 h-5" fill="none" stroke="currentColor" viewBox="0 0 24 24">
                  <path strokeLinecap="round" strokeLinejoin="round" strokeWidth={2} d="M12 4v16m8-8H4" />
                </svg>
                <span>Create Lab</span>
              </button>
            </div>
            <div className="grid grid-cols-1 sm:grid-cols-2 md:grid-cols-3 gap-6">
              {Array(3).fill(null).map((_, index) => (
                <div
                  key={`loading-${index}`}
                  className="h-32 bg-light-blue bg-opacity-40 dark:bg-gray-700 animate-pulse rounded-xl"
                />
              ))}
            </div>
          </div>
        </div>
      </div>
    );
  }

  if (error) {
    return (
      <div className="relative min-h-screen dark:bg-gray-900 py-10 px-6 bg-transparent">
        <div className="max-w-6xl mx-auto">
          <div className="relative z-10 bg-white/80 dark:bg-gray-900/80 backdrop-blur-sm rounded-xl p-8 shadow-lg">
            <div className="flex justify-between items-center mb-6">
              <h1 className="text-3xl font-bold text-msc dark:text-white">
                My labs
              </h1>
              <button
                onClick={() => navigate('/create-lab')}
                className="px-4 py-2 bg-msc text-white rounded-lg hover:bg-msc-hover transition-colors flex items-center space-x-2"
              >
                <svg className="w-5 h-5" fill="none" stroke="currentColor" viewBox="0 0 24 24">
                  <path strokeLinecap="round" strokeLinejoin="round" strokeWidth={2} d="M12 4v16m8-8H4" />
                </svg>
                <span>Create Lab</span>
              </button>
            </div>
            <div className="text-center py-8">
              <p className="text-red-500 mb-4">{error}</p>
              <button 
                onClick={() => window.location.reload()}
                className="px-4 py-2 bg-msc text-white rounded-lg hover:bg-msc-hover transition-colors"
              >
                Retry
              </button>
            </div>
          </div>
        </div>
      </div>
    );
  }

  return (
    <div className="relative min-h-screen dark:bg-gray-900 py-10 px-6 bg-transparent">
      <div className="max-w-6xl mx-auto">
        <div className="relative z-10 bg-white/80 dark:bg-gray-900/80 backdrop-blur-sm rounded-xl p-8 shadow-lg">
        <div className="flex justify-between items-center mb-6">
          <h1 className="text-3xl font-bold text-msc dark:text-white">
            My labs
          </h1>
          <button
            onClick={() => navigate('/create-lab')}
            className="px-4 py-2 bg-msc text-white rounded-lg hover:bg-msc-hover transition-colors flex items-center space-x-2"
          >
            <svg className="w-5 h-5" fill="none" stroke="currentColor" viewBox="0 0 24 24">
              <path strokeLinecap="round" strokeLinejoin="round" strokeWidth={2} d="M12 4v16m8-8H4" />
            </svg>
            <span>Create Lab</span>
          </button>
        </div>

        {myLabs.length === 0 ? (
          <div className="text-center py-12">
            <div className="mb-4">
              <svg className="mx-auto h-16 w-16 text-gray-400" fill="none" stroke="currentColor" viewBox="0 0 48 48">
                <path strokeLinecap="round" strokeLinejoin="round" strokeWidth={2} d="M19 7h6m0 0v12m0-12l-6 6m6-6l6 6" />
              </svg>
            </div>
            <h3 className="text-lg font-medium text-gray-900 dark:text-gray-100 mb-2">No labs created yet</h3>
            <p className="text-gray-600 dark:text-gray-400 mb-6">Start sharing your knowledge by creating your first lab!</p>
            <button
              onClick={() => navigate('/create-lab')}
              className="px-6 py-3 bg-msc text-white rounded-lg hover:bg-msc-hover transition-colors flex items-center mx-auto space-x-2"
            >
              <svg className="w-5 h-5" fill="none" stroke="currentColor" viewBox="0 0 24 24">
                <path strokeLinecap="round" strokeLinejoin="round" strokeWidth={2} d="M12 4v16m8-8H4" />
              </svg>
              <span>Create Your First Lab</span>
            </button>
          </div>
        ) : (
          <div className="grid grid-cols-1 sm:grid-cols-2 md:grid-cols-3 gap-6">
            {myLabs.map((lab) => (
              <LabCard key={lab.id} lab={lab} />
            ))}
          </div>
        )}
        </div>
      </div>
    </div>
  );
}
>>>>>>> 3b92622c
<|MERGE_RESOLUTION|>--- conflicted
+++ resolved
@@ -1,397 +1,200 @@
-<<<<<<< HEAD
-import { useState, useEffect } from "react";
-import { useNavigate } from "react-router-dom";
-import LabCard from "../components/LabCard";
-import { labs } from "../utils/api";
-import { getCurrentUser, isAuthenticated } from "../utils/auth";
-import { useUser } from "../hooks/useUser";
-
-export default function MyLabs() {
-  const [myLabs, setMyLabs] = useState([]);
-  const [loading, setLoading] = useState(true);
-  const [error, setError] = useState(null);
-  const user = useUser();
-  const navigate = useNavigate();
-
-  useEffect(() => {
-    const fetchMyLabs = async () => {
-      try {
-        setLoading(true);
-        console.log('MyLabsPage: Fetching labs for current user:', user);
-        
-        // Use the dedicated API endpoint for user's labs
-        const response = await labs.getMyLabs();
-        console.log('MyLabsPage: My labs response:', response);
-        
-        const userLabs = response.labs || response || [];
-        console.log('MyLabsPage: User labs array:', userLabs);
-        
-        setMyLabs(userLabs);
-      } catch (err) {
-        console.error('Error fetching my labs:', err);
-        if (err.message.includes('401') || err.message.includes('Unauthorized')) {
-          setError('Please log in to view your labs. You may need to sign in again.');
-        } else if (err.message.includes('ERR_BLOCKED_BY_CLIENT')) {
-          setError('Request blocked by browser. Please disable ad blockers or try a different browser.');
-        } else if (err.message.includes('500') || err.message.includes('Internal Server Error')) {
-          setError('Backend services are starting up. Please wait a moment and try again.');
-        } else {
-          setError(`Failed to load your labs: ${err.message}`);
-        }
-      } finally {
-        setLoading(false);
-      }
-    };
-
-    if (user) {
-      fetchMyLabs();
-    }
-  }, [user]);
-
-  if (!isAuthenticated()) {
-    return (
-      <div className="relative min-h-screen dark:bg-gray-900 py-10 px-6 bg-transparent">
-        <div className="max-w-6xl mx-auto">
-          <div className="relative z-10 bg-white/80 dark:bg-gray-900/80 backdrop-blur-sm rounded-xl p-8 shadow-lg">
-            <div className="flex justify-between items-center mb-6">
-              <h1 className="text-3xl font-bold text-msc dark:text-white">
-                My labs
-              </h1>
-              <button
-                onClick={() => navigate('/create-lab')}
-                className="px-4 py-2 bg-msc text-white rounded-lg hover:bg-msc-hover transition-colors flex items-center space-x-2"
-              >
-                <svg className="w-5 h-5" fill="none" stroke="currentColor" viewBox="0 0 24 24">
-                  <path strokeLinecap="round" strokeLinejoin="round" strokeWidth={2} d="M12 4v16m8-8H4" />
-                </svg>
-                <span>Create Lab</span>
-              </button>
-            </div>
-            <div className="text-center py-8">
-              <p className="text-gray-600 dark:text-gray-400">Please sign in to view your labs.</p>
-            </div>
-          </div>
-        </div>
-      </div>
-    );
-  }
-
-  if (loading) {
-    return (
-      <div className="relative min-h-screen dark:bg-gray-900 py-10 px-6 bg-transparent">
-        <div className="max-w-6xl mx-auto">
-          <div className="relative z-10 bg-white/80 dark:bg-gray-900/80 backdrop-blur-sm rounded-xl p-8 shadow-lg">
-            <div className="flex justify-between items-center mb-6">
-              <h1 className="text-3xl font-bold text-msc dark:text-white">
-                My labs
-              </h1>
-              <button
-                onClick={() => navigate('/create-lab')}
-                className="px-4 py-2 bg-msc text-white rounded-lg hover:bg-msc-hover transition-colors flex items-center space-x-2"
-              >
-                <svg className="w-5 h-5" fill="none" stroke="currentColor" viewBox="0 0 24 24">
-                  <path strokeLinecap="round" strokeLinejoin="round" strokeWidth={2} d="M12 4v16m8-8H4" />
-                </svg>
-                <span>Create Lab</span>
-              </button>
-            </div>
-            <div className="grid grid-cols-1 sm:grid-cols-2 md:grid-cols-3 gap-6">
-              {Array(3).fill(null).map((_, index) => (
-                <div
-                  key={`loading-${index}`}
-                  className="h-32 bg-light-blue bg-opacity-40 dark:bg-gray-700 animate-pulse rounded-xl"
-                />
-              ))}
-            </div>
-          </div>
-        </div>
-      </div>
-    );
-  }
-
-  if (error) {
-    return (
-      <div className="relative min-h-screen dark:bg-gray-900 py-10 px-6 bg-transparent">
-        <div className="max-w-6xl mx-auto">
-          <div className="relative z-10 bg-white/80 dark:bg-gray-900/80 backdrop-blur-sm rounded-xl p-8 shadow-lg">
-            <div className="flex justify-between items-center mb-6">
-              <h1 className="text-3xl font-bold text-msc dark:text-white">
-                My labs
-              </h1>
-              <button
-                onClick={() => navigate('/create-lab')}
-                className="px-4 py-2 bg-msc text-white rounded-lg hover:bg-msc-hover transition-colors flex items-center space-x-2"
-              >
-                <svg className="w-5 h-5" fill="none" stroke="currentColor" viewBox="0 0 24 24">
-                  <path strokeLinecap="round" strokeLinejoin="round" strokeWidth={2} d="M12 4v16m8-8H4" />
-                </svg>
-                <span>Create Lab</span>
-              </button>
-            </div>
-            <div className="text-center py-8">
-              <p className="text-red-500 mb-4">{error}</p>
-              <button 
-                onClick={() => window.location.reload()}
-                className="px-4 py-2 bg-msc text-white rounded-lg hover:bg-msc-hover transition-colors"
-              >
-                Retry
-              </button>
-            </div>
-          </div>
-        </div>
-      </div>
-    );
-  }
-
-  return (
-    <div className="relative min-h-screen dark:bg-gray-900 py-10 px-6 bg-transparent">
-      <div className="max-w-6xl mx-auto">
-        <div className="relative z-10 bg-white/80 dark:bg-gray-900/80 backdrop-blur-sm rounded-xl p-8 shadow-lg">
-        <div className="flex justify-between items-center mb-6">
-          <h1 className="text-3xl font-bold text-msc dark:text-white">
-            My labs
-          </h1>
-          <button
-            onClick={() => navigate('/create-lab')}
-            className="px-4 py-2 bg-msc text-white rounded-lg hover:bg-msc-hover transition-colors flex items-center space-x-2"
-          >
-            <svg className="w-5 h-5" fill="none" stroke="currentColor" viewBox="0 0 24 24">
-              <path strokeLinecap="round" strokeLinejoin="round" strokeWidth={2} d="M12 4v16m8-8H4" />
-            </svg>
-            <span>Create Lab</span>
-          </button>
-        </div>
-
-        {myLabs.length === 0 ? (
-          <div className="text-center py-12">
-            <div className="mb-4">
-              <svg className="mx-auto h-16 w-16 text-gray-400" fill="none" stroke="currentColor" viewBox="0 0 48 48">
-                <path strokeLinecap="round" strokeLinejoin="round" strokeWidth={2} d="M19 7h6m0 0v12m0-12l-6 6m6-6l6 6" />
-              </svg>
-            </div>
-            <h3 className="text-lg font-medium text-gray-900 dark:text-gray-100 mb-2">No labs created yet</h3>
-            <p className="text-gray-600 dark:text-gray-400 mb-6">Start sharing your knowledge by creating your first lab!</p>
-            <button
-              onClick={() => navigate('/create-lab')}
-              className="px-6 py-3 bg-msc text-white rounded-lg hover:bg-msc-hover transition-colors flex items-center mx-auto space-x-2"
-            >
-              <svg className="w-5 h-5" fill="none" stroke="currentColor" viewBox="0 0 24 24">
-                <path strokeLinecap="round" strokeLinejoin="round" strokeWidth={2} d="M12 4v16m8-8H4" />
-              </svg>
-              <span>Create Your First Lab</span>
-            </button>
-          </div>
-        ) : (
-          <div className="grid grid-cols-1 sm:grid-cols-2 md:grid-cols-3 gap-6">
-            {myLabs.map((lab) => (
-              <LabCard key={lab.id} lab={lab} />
-            ))}
-          </div>
-        )}
-        </div>
-      </div>
-    </div>
-  );
-}
-=======
-import { useState, useEffect } from "react";
-import { useNavigate } from "react-router-dom";
-import LabCard from "../components/LabCard";
-import { labsAPI } from "../utils/api";
-import { getCurrentUser, isAuthenticated } from "../utils/auth";
-
-export default function MyLabs() {
-  const [myLabs, setMyLabs] = useState([]);
-  const [loading, setLoading] = useState(true);
-  const [error, setError] = useState(null);
-  const [user, setUser] = useState(null);
-  const navigate = useNavigate();
-
-  useEffect(() => {
-    if (isAuthenticated()) {
-      const currentUser = getCurrentUser();
-      setUser(currentUser);
-    }
-  }, []);
-
-  useEffect(() => {
-    const fetchMyLabs = async () => {
-      try {
-        setLoading(true);
-        console.log('MyLabsPage: Fetching labs for current user:', user);
-        
-        // Use the dedicated API endpoint for user's labs
-        const response = await labsAPI.getMyLabs();
-        console.log('MyLabsPage: My labs response:', response);
-        
-        const userLabs = response.labs || response || [];
-        console.log('MyLabsPage: User labs array:', userLabs);
-        
-        setMyLabs(userLabs);
-      } catch (err) {
-        console.error('Error fetching my labs:', err);
-        if (err.message.includes('401') || err.message.includes('Unauthorized')) {
-          setError('Please log in to view your labs. You may need to sign in again.');
-        } else if (err.message.includes('ERR_BLOCKED_BY_CLIENT')) {
-          setError('Request blocked by browser. Please disable ad blockers or try a different browser.');
-        } else if (err.message.includes('500') || err.message.includes('Internal Server Error')) {
-          setError('Backend services are starting up. Please wait a moment and try again.');
-        } else {
-          setError(`Failed to load your labs: ${err.message}`);
-        }
-      } finally {
-        setLoading(false);
-      }
-    };
-
-    if (user) {
-      fetchMyLabs();
-    }
-  }, [user]);
-
-  if (!isAuthenticated()) {
-    return (
-      <div className="relative min-h-screen dark:bg-gray-900 py-10 px-6 bg-transparent">
-        <div className="max-w-6xl mx-auto">
-          <div className="relative z-10 bg-white/80 dark:bg-gray-900/80 backdrop-blur-sm rounded-xl p-8 shadow-lg">
-            <div className="flex justify-between items-center mb-6">
-              <h1 className="text-3xl font-bold text-msc dark:text-white">
-                My labs
-              </h1>
-              <button
-                onClick={() => navigate('/create-lab')}
-                className="px-4 py-2 bg-msc text-white rounded-lg hover:bg-msc-hover transition-colors flex items-center space-x-2"
-              >
-                <svg className="w-5 h-5" fill="none" stroke="currentColor" viewBox="0 0 24 24">
-                  <path strokeLinecap="round" strokeLinejoin="round" strokeWidth={2} d="M12 4v16m8-8H4" />
-                </svg>
-                <span>Create Lab</span>
-              </button>
-            </div>
-            <div className="text-center py-8">
-              <p className="text-gray-600 dark:text-gray-400">Please sign in to view your labs.</p>
-            </div>
-          </div>
-        </div>
-      </div>
-    );
-  }
-
-  if (loading) {
-    return (
-      <div className="relative min-h-screen dark:bg-gray-900 py-10 px-6 bg-transparent">
-        <div className="max-w-6xl mx-auto">
-          <div className="relative z-10 bg-white/80 dark:bg-gray-900/80 backdrop-blur-sm rounded-xl p-8 shadow-lg">
-            <div className="flex justify-between items-center mb-6">
-              <h1 className="text-3xl font-bold text-msc dark:text-white">
-                My labs
-              </h1>
-              <button
-                onClick={() => navigate('/create-lab')}
-                className="px-4 py-2 bg-msc text-white rounded-lg hover:bg-msc-hover transition-colors flex items-center space-x-2"
-              >
-                <svg className="w-5 h-5" fill="none" stroke="currentColor" viewBox="0 0 24 24">
-                  <path strokeLinecap="round" strokeLinejoin="round" strokeWidth={2} d="M12 4v16m8-8H4" />
-                </svg>
-                <span>Create Lab</span>
-              </button>
-            </div>
-            <div className="grid grid-cols-1 sm:grid-cols-2 md:grid-cols-3 gap-6">
-              {Array(3).fill(null).map((_, index) => (
-                <div
-                  key={`loading-${index}`}
-                  className="h-32 bg-light-blue bg-opacity-40 dark:bg-gray-700 animate-pulse rounded-xl"
-                />
-              ))}
-            </div>
-          </div>
-        </div>
-      </div>
-    );
-  }
-
-  if (error) {
-    return (
-      <div className="relative min-h-screen dark:bg-gray-900 py-10 px-6 bg-transparent">
-        <div className="max-w-6xl mx-auto">
-          <div className="relative z-10 bg-white/80 dark:bg-gray-900/80 backdrop-blur-sm rounded-xl p-8 shadow-lg">
-            <div className="flex justify-between items-center mb-6">
-              <h1 className="text-3xl font-bold text-msc dark:text-white">
-                My labs
-              </h1>
-              <button
-                onClick={() => navigate('/create-lab')}
-                className="px-4 py-2 bg-msc text-white rounded-lg hover:bg-msc-hover transition-colors flex items-center space-x-2"
-              >
-                <svg className="w-5 h-5" fill="none" stroke="currentColor" viewBox="0 0 24 24">
-                  <path strokeLinecap="round" strokeLinejoin="round" strokeWidth={2} d="M12 4v16m8-8H4" />
-                </svg>
-                <span>Create Lab</span>
-              </button>
-            </div>
-            <div className="text-center py-8">
-              <p className="text-red-500 mb-4">{error}</p>
-              <button 
-                onClick={() => window.location.reload()}
-                className="px-4 py-2 bg-msc text-white rounded-lg hover:bg-msc-hover transition-colors"
-              >
-                Retry
-              </button>
-            </div>
-          </div>
-        </div>
-      </div>
-    );
-  }
-
-  return (
-    <div className="relative min-h-screen dark:bg-gray-900 py-10 px-6 bg-transparent">
-      <div className="max-w-6xl mx-auto">
-        <div className="relative z-10 bg-white/80 dark:bg-gray-900/80 backdrop-blur-sm rounded-xl p-8 shadow-lg">
-        <div className="flex justify-between items-center mb-6">
-          <h1 className="text-3xl font-bold text-msc dark:text-white">
-            My labs
-          </h1>
-          <button
-            onClick={() => navigate('/create-lab')}
-            className="px-4 py-2 bg-msc text-white rounded-lg hover:bg-msc-hover transition-colors flex items-center space-x-2"
-          >
-            <svg className="w-5 h-5" fill="none" stroke="currentColor" viewBox="0 0 24 24">
-              <path strokeLinecap="round" strokeLinejoin="round" strokeWidth={2} d="M12 4v16m8-8H4" />
-            </svg>
-            <span>Create Lab</span>
-          </button>
-        </div>
-
-        {myLabs.length === 0 ? (
-          <div className="text-center py-12">
-            <div className="mb-4">
-              <svg className="mx-auto h-16 w-16 text-gray-400" fill="none" stroke="currentColor" viewBox="0 0 48 48">
-                <path strokeLinecap="round" strokeLinejoin="round" strokeWidth={2} d="M19 7h6m0 0v12m0-12l-6 6m6-6l6 6" />
-              </svg>
-            </div>
-            <h3 className="text-lg font-medium text-gray-900 dark:text-gray-100 mb-2">No labs created yet</h3>
-            <p className="text-gray-600 dark:text-gray-400 mb-6">Start sharing your knowledge by creating your first lab!</p>
-            <button
-              onClick={() => navigate('/create-lab')}
-              className="px-6 py-3 bg-msc text-white rounded-lg hover:bg-msc-hover transition-colors flex items-center mx-auto space-x-2"
-            >
-              <svg className="w-5 h-5" fill="none" stroke="currentColor" viewBox="0 0 24 24">
-                <path strokeLinecap="round" strokeLinejoin="round" strokeWidth={2} d="M12 4v16m8-8H4" />
-              </svg>
-              <span>Create Your First Lab</span>
-            </button>
-          </div>
-        ) : (
-          <div className="grid grid-cols-1 sm:grid-cols-2 md:grid-cols-3 gap-6">
-            {myLabs.map((lab) => (
-              <LabCard key={lab.id} lab={lab} />
-            ))}
-          </div>
-        )}
-        </div>
-      </div>
-    </div>
-  );
-}
->>>>>>> 3b92622c
+import { useState, useEffect } from "react";
+import { useNavigate } from "react-router-dom";
+import LabCard from "../components/LabCard";
+import { labsAPI } from "../utils/api";
+import { getCurrentUser, isAuthenticated } from "../utils/auth";
+
+export default function MyLabs() {
+  const [myLabs, setMyLabs] = useState([]);
+  const [loading, setLoading] = useState(true);
+  const [error, setError] = useState(null);
+  const [user, setUser] = useState(null);
+  const navigate = useNavigate();
+
+  useEffect(() => {
+    if (isAuthenticated()) {
+      const currentUser = getCurrentUser();
+      setUser(currentUser);
+    }
+  }, []);
+
+  useEffect(() => {
+    const fetchMyLabs = async () => {
+      try {
+        setLoading(true);
+        console.log('MyLabsPage: Fetching labs for current user:', user);
+        
+        // Use the dedicated API endpoint for user's labs
+        const response = await labsAPI.getMyLabs();
+        console.log('MyLabsPage: My labs response:', response);
+        
+        const userLabs = response.labs || response || [];
+        console.log('MyLabsPage: User labs array:', userLabs);
+        
+        setMyLabs(userLabs);
+      } catch (err) {
+        console.error('Error fetching my labs:', err);
+        if (err.message.includes('401') || err.message.includes('Unauthorized')) {
+          setError('Please log in to view your labs. You may need to sign in again.');
+        } else if (err.message.includes('ERR_BLOCKED_BY_CLIENT')) {
+          setError('Request blocked by browser. Please disable ad blockers or try a different browser.');
+        } else if (err.message.includes('500') || err.message.includes('Internal Server Error')) {
+          setError('Backend services are starting up. Please wait a moment and try again.');
+        } else {
+          setError(`Failed to load your labs: ${err.message}`);
+        }
+      } finally {
+        setLoading(false);
+      }
+    };
+
+    if (user) {
+      fetchMyLabs();
+    }
+  }, [user]);
+
+  if (!isAuthenticated()) {
+    return (
+      <div className="relative min-h-screen dark:bg-gray-900 py-10 px-6 bg-transparent">
+        <div className="max-w-6xl mx-auto">
+          <div className="relative z-10 bg-white/80 dark:bg-gray-900/80 backdrop-blur-sm rounded-xl p-8 shadow-lg">
+            <div className="flex justify-between items-center mb-6">
+              <h1 className="text-3xl font-bold text-msc dark:text-white">
+                My labs
+              </h1>
+              <button
+                onClick={() => navigate('/create-lab')}
+                className="px-4 py-2 bg-msc text-white rounded-lg hover:bg-msc-hover transition-colors flex items-center space-x-2"
+              >
+                <svg className="w-5 h-5" fill="none" stroke="currentColor" viewBox="0 0 24 24">
+                  <path strokeLinecap="round" strokeLinejoin="round" strokeWidth={2} d="M12 4v16m8-8H4" />
+                </svg>
+                <span>Create Lab</span>
+              </button>
+            </div>
+            <div className="text-center py-8">
+              <p className="text-gray-600 dark:text-gray-400">Please sign in to view your labs.</p>
+            </div>
+          </div>
+        </div>
+      </div>
+    );
+  }
+
+  if (loading) {
+    return (
+      <div className="relative min-h-screen dark:bg-gray-900 py-10 px-6 bg-transparent">
+        <div className="max-w-6xl mx-auto">
+          <div className="relative z-10 bg-white/80 dark:bg-gray-900/80 backdrop-blur-sm rounded-xl p-8 shadow-lg">
+            <div className="flex justify-between items-center mb-6">
+              <h1 className="text-3xl font-bold text-msc dark:text-white">
+                My labs
+              </h1>
+              <button
+                onClick={() => navigate('/create-lab')}
+                className="px-4 py-2 bg-msc text-white rounded-lg hover:bg-msc-hover transition-colors flex items-center space-x-2"
+              >
+                <svg className="w-5 h-5" fill="none" stroke="currentColor" viewBox="0 0 24 24">
+                  <path strokeLinecap="round" strokeLinejoin="round" strokeWidth={2} d="M12 4v16m8-8H4" />
+                </svg>
+                <span>Create Lab</span>
+              </button>
+            </div>
+            <div className="grid grid-cols-1 sm:grid-cols-2 md:grid-cols-3 gap-6">
+              {Array(3).fill(null).map((_, index) => (
+                <div
+                  key={`loading-${index}`}
+                  className="h-32 bg-light-blue bg-opacity-40 dark:bg-gray-700 animate-pulse rounded-xl"
+                />
+              ))}
+            </div>
+          </div>
+        </div>
+      </div>
+    );
+  }
+
+  if (error) {
+    return (
+      <div className="relative min-h-screen dark:bg-gray-900 py-10 px-6 bg-transparent">
+        <div className="max-w-6xl mx-auto">
+          <div className="relative z-10 bg-white/80 dark:bg-gray-900/80 backdrop-blur-sm rounded-xl p-8 shadow-lg">
+            <div className="flex justify-between items-center mb-6">
+              <h1 className="text-3xl font-bold text-msc dark:text-white">
+                My labs
+              </h1>
+              <button
+                onClick={() => navigate('/create-lab')}
+                className="px-4 py-2 bg-msc text-white rounded-lg hover:bg-msc-hover transition-colors flex items-center space-x-2"
+              >
+                <svg className="w-5 h-5" fill="none" stroke="currentColor" viewBox="0 0 24 24">
+                  <path strokeLinecap="round" strokeLinejoin="round" strokeWidth={2} d="M12 4v16m8-8H4" />
+                </svg>
+                <span>Create Lab</span>
+              </button>
+            </div>
+            <div className="text-center py-8">
+              <p className="text-red-500 mb-4">{error}</p>
+              <button 
+                onClick={() => window.location.reload()}
+                className="px-4 py-2 bg-msc text-white rounded-lg hover:bg-msc-hover transition-colors"
+              >
+                Retry
+              </button>
+            </div>
+          </div>
+        </div>
+      </div>
+    );
+  }
+
+  return (
+    <div className="relative min-h-screen dark:bg-gray-900 py-10 px-6 bg-transparent">
+      <div className="max-w-6xl mx-auto">
+        <div className="relative z-10 bg-white/80 dark:bg-gray-900/80 backdrop-blur-sm rounded-xl p-8 shadow-lg">
+        <div className="flex justify-between items-center mb-6">
+          <h1 className="text-3xl font-bold text-msc dark:text-white">
+            My labs
+          </h1>
+          <button
+            onClick={() => navigate('/create-lab')}
+            className="px-4 py-2 bg-msc text-white rounded-lg hover:bg-msc-hover transition-colors flex items-center space-x-2"
+          >
+            <svg className="w-5 h-5" fill="none" stroke="currentColor" viewBox="0 0 24 24">
+              <path strokeLinecap="round" strokeLinejoin="round" strokeWidth={2} d="M12 4v16m8-8H4" />
+            </svg>
+            <span>Create Lab</span>
+          </button>
+        </div>
+
+        {myLabs.length === 0 ? (
+          <div className="text-center py-12">
+            <div className="mb-4">
+              <svg className="mx-auto h-16 w-16 text-gray-400" fill="none" stroke="currentColor" viewBox="0 0 48 48">
+                <path strokeLinecap="round" strokeLinejoin="round" strokeWidth={2} d="M19 7h6m0 0v12m0-12l-6 6m6-6l6 6" />
+              </svg>
+            </div>
+            <h3 className="text-lg font-medium text-gray-900 dark:text-gray-100 mb-2">No labs created yet</h3>
+            <p className="text-gray-600 dark:text-gray-400 mb-6">Start sharing your knowledge by creating your first lab!</p>
+            <button
+              onClick={() => navigate('/create-lab')}
+              className="px-6 py-3 bg-msc text-white rounded-lg hover:bg-msc-hover transition-colors flex items-center mx-auto space-x-2"
+            >
+              <svg className="w-5 h-5" fill="none" stroke="currentColor" viewBox="0 0 24 24">
+                <path strokeLinecap="round" strokeLinejoin="round" strokeWidth={2} d="M12 4v16m8-8H4" />
+              </svg>
+              <span>Create Your First Lab</span>
+            </button>
+          </div>
+        ) : (
+          <div className="grid grid-cols-1 sm:grid-cols-2 md:grid-cols-3 gap-6">
+            {myLabs.map((lab) => (
+              <LabCard key={lab.id} lab={lab} />
+            ))}
+          </div>
+        )}
+        </div>
+      </div>
+    </div>
+  );
+}