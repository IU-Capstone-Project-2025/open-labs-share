import { useState, useEffect } from 'react';
import { Link } from 'react-router-dom';
import { submissionsAPI } from '../utils/api';
import { useUser } from '../hooks/useUser';
import Spinner from '../components/Spinner';
import { DocumentTextIcon, ClockIcon, UserIcon } from '@heroicons/react/24/outline';

const SubmissionCard = ({ submission }) => {
<<<<<<< HEAD
  const { submissionId, lab, owner, createdAt } = submission;
  const labTitle = lab?.title || `Lab ${submission.labId}`;

=======
  const { submissionId, labId, owner, createdAt } = submission;
  
>>>>>>> 61f242e7
  return (
    <Link to={`/feedback/${submissionId}`} className="block group">
      <div className="p-6 bg-white dark:bg-gray-800 rounded-lg shadow-md hover:shadow-lg transition-shadow duration-300 border border-gray-200 dark:border-gray-700">
        <div className="flex items-center mb-4">
          <DocumentTextIcon className="w-8 h-8 text-blue-500 dark:text-blue-400 mr-4" />
          <div>
            <h3 className="text-lg font-bold text-gray-900 dark:text-white group-hover:text-blue-600 dark:group-hover:text-blue-400 transition-colors">
<<<<<<< HEAD
              {labTitle}
=======
              Lab #{labId}
>>>>>>> 61f242e7
            </h3>
          </div>
        </div>
        <div className="flex justify-between items-center text-sm text-gray-500 dark:text-gray-400">
          {/* <div className="flex items-center">
            <ClockIcon className="w-4 h-4 mr-1" />
<<<<<<< HEAD
            <span>Submitted on: {new Date(createdAt).toLocaleDateString()}</span>
          </div> */}
          <div className="flex items-center mt-1">
              <UserIcon className="w-4 h-4 text-gray-500 mr-1" />
              <p className="text-sm text-gray-500 dark:text-gray-400">
                Submitted by: {owner?.name} {owner?.surname}
              </p>
=======
            <span>Submitted: {new Date(createdAt).toLocaleDateString()}</span>
          </div> */}
          <div className="flex items-center">
            <UserIcon className="w-4 h-4 text-gray-500 mr-1" />
            <p className="text-sm text-gray-500 dark:text-gray-400">
              By: {owner?.name} {owner?.surname}
            </p>
>>>>>>> 61f242e7
          </div>
        </div>
      </div>
    </Link>
  );
};

const ReviewQueuePage = () => {
  const [submissions, setSubmissions] = useState([]);
  const [loading, setLoading] = useState(true);
  const [error, setError] = useState(null);
  const [totalCount, setTotalCount] = useState(0);
  const user = useUser();

  useEffect(() => {
    const fetchSubmissionsForReview = async () => {
      if (!user) {
        setLoading(false);
        return;
      }
      
      try {
        setLoading(true);
<<<<<<< HEAD
        //сабмишены для лабы 2
        const response = await submissionsAPI.getLabSubmissions(1);
        
        const submissionsData = response.submissions || response.data?.submissions || response.data || response || [];
        
        const reviewableSubmissions = submissionsData.filter(
          sub => sub.status.toLowerCase() === 'submitted' && sub.owner?.id !== user.id
        );
        
        setSubmissions(submissionsData);
=======
        // Используем новую ручку для получения сабмишенов для ревью
        const response = await submissionsAPI.getSubmissionsForReview();
        
        // Извлекаем данные согласно новой структуре API
        const submissionsData = response.submissions || [];
        const total = response.totalCount || 0;
        
        setSubmissions(submissionsData);
        setTotalCount(total);
>>>>>>> 61f242e7
      } catch (err) {
        setError('Failed to fetch submissions for review.');
        console.error(err);
      } finally {
        setLoading(false);
      }
    };

    fetchSubmissionsForReview();
  }, [user]);

  if (loading) {
    return <div className="flex justify-center items-center h-64"><Spinner /></div>;
  }

  if (error) {
    return <div className="text-center text-red-500 mt-8">{error}</div>;
  }

  return (
    <div className="container mx-auto px-4 py-8">
      <h1 className="text-3xl font-bold text-gray-800 dark:text-white mb-8">
<<<<<<< HEAD
        Review Queue for Lab 1
      </h1>
=======
        Review Queue
      </h1>
      
      {totalCount > 0 && (
        <p className="text-gray-600 dark:text-gray-400 mb-6">
          {totalCount} submission{totalCount !== 1 ? 's' : ''} waiting for review
        </p>
      )}
      
>>>>>>> 61f242e7
      {submissions.length > 0 ? (
        <div className="grid grid-cols-1 md:grid-cols-2 lg:grid-cols-3 gap-6">
          {submissions.map(submission => (
            <SubmissionCard key={submission.submissionId} submission={submission} />
          ))}
        </div>
      ) : (
        <div className="text-center text-gray-500 dark:text-gray-400 mt-8">
<<<<<<< HEAD
          <p>There are no submissions waiting for review for this lab.</p>
=======
          <p>No submissions waiting for review at the moment.</p>
>>>>>>> 61f242e7
        </div>
      )}
    </div>
  );
};

export default ReviewQueuePage;<|MERGE_RESOLUTION|>--- conflicted
+++ resolved
@@ -1,152 +1,112 @@
-import { useState, useEffect } from 'react';
-import { Link } from 'react-router-dom';
-import { submissionsAPI } from '../utils/api';
-import { useUser } from '../hooks/useUser';
-import Spinner from '../components/Spinner';
-import { DocumentTextIcon, ClockIcon, UserIcon } from '@heroicons/react/24/outline';
-
-const SubmissionCard = ({ submission }) => {
-<<<<<<< HEAD
-  const { submissionId, lab, owner, createdAt } = submission;
-  const labTitle = lab?.title || `Lab ${submission.labId}`;
-
-=======
-  const { submissionId, labId, owner, createdAt } = submission;
-  
->>>>>>> 61f242e7
-  return (
-    <Link to={`/feedback/${submissionId}`} className="block group">
-      <div className="p-6 bg-white dark:bg-gray-800 rounded-lg shadow-md hover:shadow-lg transition-shadow duration-300 border border-gray-200 dark:border-gray-700">
-        <div className="flex items-center mb-4">
-          <DocumentTextIcon className="w-8 h-8 text-blue-500 dark:text-blue-400 mr-4" />
-          <div>
-            <h3 className="text-lg font-bold text-gray-900 dark:text-white group-hover:text-blue-600 dark:group-hover:text-blue-400 transition-colors">
-<<<<<<< HEAD
-              {labTitle}
-=======
-              Lab #{labId}
->>>>>>> 61f242e7
-            </h3>
-          </div>
-        </div>
-        <div className="flex justify-between items-center text-sm text-gray-500 dark:text-gray-400">
-          {/* <div className="flex items-center">
-            <ClockIcon className="w-4 h-4 mr-1" />
-<<<<<<< HEAD
-            <span>Submitted on: {new Date(createdAt).toLocaleDateString()}</span>
-          </div> */}
-          <div className="flex items-center mt-1">
-              <UserIcon className="w-4 h-4 text-gray-500 mr-1" />
-              <p className="text-sm text-gray-500 dark:text-gray-400">
-                Submitted by: {owner?.name} {owner?.surname}
-              </p>
-=======
-            <span>Submitted: {new Date(createdAt).toLocaleDateString()}</span>
-          </div> */}
-          <div className="flex items-center">
-            <UserIcon className="w-4 h-4 text-gray-500 mr-1" />
-            <p className="text-sm text-gray-500 dark:text-gray-400">
-              By: {owner?.name} {owner?.surname}
-            </p>
->>>>>>> 61f242e7
-          </div>
-        </div>
-      </div>
-    </Link>
-  );
-};
-
-const ReviewQueuePage = () => {
-  const [submissions, setSubmissions] = useState([]);
-  const [loading, setLoading] = useState(true);
-  const [error, setError] = useState(null);
-  const [totalCount, setTotalCount] = useState(0);
-  const user = useUser();
-
-  useEffect(() => {
-    const fetchSubmissionsForReview = async () => {
-      if (!user) {
-        setLoading(false);
-        return;
-      }
-      
-      try {
-        setLoading(true);
-<<<<<<< HEAD
-        //сабмишены для лабы 2
-        const response = await submissionsAPI.getLabSubmissions(1);
-        
-        const submissionsData = response.submissions || response.data?.submissions || response.data || response || [];
-        
-        const reviewableSubmissions = submissionsData.filter(
-          sub => sub.status.toLowerCase() === 'submitted' && sub.owner?.id !== user.id
-        );
-        
-        setSubmissions(submissionsData);
-=======
-        // Используем новую ручку для получения сабмишенов для ревью
-        const response = await submissionsAPI.getSubmissionsForReview();
-        
-        // Извлекаем данные согласно новой структуре API
-        const submissionsData = response.submissions || [];
-        const total = response.totalCount || 0;
-        
-        setSubmissions(submissionsData);
-        setTotalCount(total);
->>>>>>> 61f242e7
-      } catch (err) {
-        setError('Failed to fetch submissions for review.');
-        console.error(err);
-      } finally {
-        setLoading(false);
-      }
-    };
-
-    fetchSubmissionsForReview();
-  }, [user]);
-
-  if (loading) {
-    return <div className="flex justify-center items-center h-64"><Spinner /></div>;
-  }
-
-  if (error) {
-    return <div className="text-center text-red-500 mt-8">{error}</div>;
-  }
-
-  return (
-    <div className="container mx-auto px-4 py-8">
-      <h1 className="text-3xl font-bold text-gray-800 dark:text-white mb-8">
-<<<<<<< HEAD
-        Review Queue for Lab 1
-      </h1>
-=======
-        Review Queue
-      </h1>
-      
-      {totalCount > 0 && (
-        <p className="text-gray-600 dark:text-gray-400 mb-6">
-          {totalCount} submission{totalCount !== 1 ? 's' : ''} waiting for review
-        </p>
-      )}
-      
->>>>>>> 61f242e7
-      {submissions.length > 0 ? (
-        <div className="grid grid-cols-1 md:grid-cols-2 lg:grid-cols-3 gap-6">
-          {submissions.map(submission => (
-            <SubmissionCard key={submission.submissionId} submission={submission} />
-          ))}
-        </div>
-      ) : (
-        <div className="text-center text-gray-500 dark:text-gray-400 mt-8">
-<<<<<<< HEAD
-          <p>There are no submissions waiting for review for this lab.</p>
-=======
-          <p>No submissions waiting for review at the moment.</p>
->>>>>>> 61f242e7
-        </div>
-      )}
-    </div>
-  );
-};
-
+import { useState, useEffect } from 'react';
+import { Link } from 'react-router-dom';
+import { submissionsAPI } from '../utils/api';
+import { useUser } from '../hooks/useUser';
+import Spinner from '../components/Spinner';
+import { DocumentTextIcon, ClockIcon, UserIcon } from '@heroicons/react/24/outline';
+
+const SubmissionCard = ({ submission }) => {
+
+  const { submissionId, labId, owner, createdAt } = submission;
+
+  return (
+    <Link to={`/feedback/${submissionId}`} className="block group">
+      <div className="p-6 bg-white dark:bg-gray-800 rounded-lg shadow-md hover:shadow-lg transition-shadow duration-300 border border-gray-200 dark:border-gray-700">
+        <div className="flex items-center mb-4">
+          <DocumentTextIcon className="w-8 h-8 text-blue-500 dark:text-blue-400 mr-4" />
+          <div>
+            <h3 className="text-lg font-bold text-gray-900 dark:text-white group-hover:text-blue-600 dark:group-hover:text-blue-400 transition-colors">
+              Lab #{labId}
+            </h3>
+          </div>
+        </div>
+        <div className="flex justify-between items-center text-sm text-gray-500 dark:text-gray-400">
+          {/* <div className="flex items-center">
+            <ClockIcon className="w-4 h-4 mr-1" />
+            <span>Submitted: {new Date(createdAt).toLocaleDateString()}</span>
+          </div> */}
+          <div className="flex items-center">
+            <UserIcon className="w-4 h-4 text-gray-500 mr-1" />
+            <p className="text-sm text-gray-500 dark:text-gray-400">
+              By: {owner?.name} {owner?.surname}
+            </p>
+          </div>
+        </div>
+      </div>
+    </Link>
+  );
+};
+
+const ReviewQueuePage = () => {
+  const [submissions, setSubmissions] = useState([]);
+  const [loading, setLoading] = useState(true);
+  const [error, setError] = useState(null);
+  const [totalCount, setTotalCount] = useState(0);
+  const user = useUser();
+
+  useEffect(() => {
+    const fetchSubmissionsForReview = async () => {
+      if (!user) {
+        setLoading(false);
+        return;
+      }
+      
+      try {
+        setLoading(true);
+
+
+        const response = await submissionsAPI.getSubmissionsForReview();
+     
+        const submissionsData = response.submissions || [];
+        const total = response.totalCount || 0;
+        
+        setSubmissions(submissionsData);
+        setTotalCount(total);
+
+      } catch (err) {
+        setError('Failed to fetch submissions for review.');
+        console.error(err);
+      } finally {
+        setLoading(false);
+      }
+    };
+
+    fetchSubmissionsForReview();
+  }, [user]);
+
+  if (loading) {
+    return <div className="flex justify-center items-center h-64"><Spinner /></div>;
+  }
+
+  if (error) {
+    return <div className="text-center text-red-500 mt-8">{error}</div>;
+  }
+
+  return (
+    <div className="container mx-auto px-4 py-8">
+      <h1 className="text-3xl font-bold text-gray-800 dark:text-white mb-8">
+        Review Queue
+      </h1>
+      
+      {totalCount > 0 && (
+        <p className="text-gray-600 dark:text-gray-400 mb-6">
+          {totalCount} submission{totalCount !== 1 ? 's' : ''} waiting for review
+        </p>
+      )}
+      
+      {submissions.length > 0 ? (
+        <div className="grid grid-cols-1 md:grid-cols-2 lg:grid-cols-3 gap-6">
+          {submissions.map(submission => (
+            <SubmissionCard key={submission.submissionId} submission={submission} />
+          ))}
+        </div>
+      ) : (
+        <div className="text-center text-gray-500 dark:text-gray-400 mt-8">
+          <p>No submissions waiting for review at the moment.</p>
+        </div>
+      )}
+    </div>
+  );
+};
+
 export default ReviewQueuePage;