--- conflicted
+++ resolved
@@ -1,68 +1,64 @@
-package olsh.backend.api_gateway.controller;
-
-import jakarta.servlet.http.HttpServletRequest;
-import lombok.extern.slf4j.Slf4j;
-import olsh.backend.api_gateway.annotation.RequireAuth;
-import olsh.backend.api_gateway.dto.response.UserResponse;
-import olsh.backend.api_gateway.service.AuthService;
-import olsh.backend.api_gateway.service.UserService;
-import org.springframework.beans.factory.annotation.Autowired;
-import org.springframework.http.ResponseEntity;
-import org.springframework.web.bind.annotation.*;
-import io.swagger.v3.oas.annotations.Operation;
-import io.swagger.v3.oas.annotations.Parameter;
-import io.swagger.v3.oas.annotations.media.Content;
-import io.swagger.v3.oas.annotations.media.Schema;
-import io.swagger.v3.oas.annotations.responses.ApiResponse;
-import io.swagger.v3.oas.annotations.responses.ApiResponses;
-import io.swagger.v3.oas.annotations.tags.Tag;
-
-@Slf4j
-@RestController
-@RequestMapping("/api/v1/users")
-<<<<<<< HEAD
-@CrossOrigin(origins = "http://localhost:5173", allowCredentials = "true", maxAge = 3600)
-=======
-@CrossOrigin(origins = "*", maxAge = 3600)
-@Tag(name = "User Management", description = "Endpoints for managing user information")
->>>>>>> 3115f90f
-public class UserController {
-
-    private final UserService userService;
-
-    @Autowired
-    public UserController(UserService userService) {
-        this.userService = userService;
-    }
-
-    @Operation(
-        summary = "Get user by ID",
-        description = "Retrieves detailed information about a user based on their unique identifier. Requires authentication."
-    )
-    @ApiResponses(value = {
-        @ApiResponse(
-            responseCode = "200",
-            description = "User found and returned successfully",
-            content = @Content(mediaType = "application/json", schema = @Schema(implementation = UserResponse.class))
-        ),
-        @ApiResponse(responseCode = "401", description = "Unauthorized - Authentication required"),
-        @ApiResponse(responseCode = "403", description = "Forbidden - Insufficient permissions"),
-        @ApiResponse(responseCode = "404", description = "User not found")
-    })
-    @RequireAuth
-    @GetMapping("/{user_id}")
-    public ResponseEntity<UserResponse> getUser(
-            @Parameter(description = "ID of the user to retrieve", required = true)
-            @PathVariable("user_id") Long userId,
-            HttpServletRequest request) {
-
-        log.debug("Received request to get user with ID: {}", userId);
-
-        // Get user data via user service
-        UserResponse userResponse = userService.getUserById(userId);
-
-        log.debug("Successfully retrieved user data for userId: {}", userId);
-        return ResponseEntity.ok(userResponse);
-    }
-
+package olsh.backend.api_gateway.controller;
+
+import jakarta.servlet.http.HttpServletRequest;
+import lombok.extern.slf4j.Slf4j;
+import olsh.backend.api_gateway.annotation.RequireAuth;
+import olsh.backend.api_gateway.dto.response.UserResponse;
+import olsh.backend.api_gateway.service.AuthService;
+import olsh.backend.api_gateway.service.UserService;
+import org.springframework.beans.factory.annotation.Autowired;
+import org.springframework.http.ResponseEntity;
+import org.springframework.web.bind.annotation.*;
+import io.swagger.v3.oas.annotations.Operation;
+import io.swagger.v3.oas.annotations.Parameter;
+import io.swagger.v3.oas.annotations.media.Content;
+import io.swagger.v3.oas.annotations.media.Schema;
+import io.swagger.v3.oas.annotations.responses.ApiResponse;
+import io.swagger.v3.oas.annotations.responses.ApiResponses;
+import io.swagger.v3.oas.annotations.tags.Tag;
+
+@Slf4j
+@RestController
+@RequestMapping("/api/v1/users")
+@CrossOrigin(origins = "http://localhost:5173", allowCredentials = "true", maxAge = 3600)
+@Tag(name = "User Management", description = "Endpoints for managing user information")
+public class UserController {
+
+    private final UserService userService;
+
+    @Autowired
+    public UserController(UserService userService) {
+        this.userService = userService;
+    }
+
+    @Operation(
+        summary = "Get user by ID",
+        description = "Retrieves detailed information about a user based on their unique identifier. Requires authentication."
+    )
+    @ApiResponses(value = {
+        @ApiResponse(
+            responseCode = "200",
+            description = "User found and returned successfully",
+            content = @Content(mediaType = "application/json", schema = @Schema(implementation = UserResponse.class))
+        ),
+        @ApiResponse(responseCode = "401", description = "Unauthorized - Authentication required"),
+        @ApiResponse(responseCode = "403", description = "Forbidden - Insufficient permissions"),
+        @ApiResponse(responseCode = "404", description = "User not found")
+    })
+    @RequireAuth
+    @GetMapping("/{user_id}")
+    public ResponseEntity<UserResponse> getUser(
+            @Parameter(description = "ID of the user to retrieve", required = true)
+            @PathVariable("user_id") Long userId,
+            HttpServletRequest request) {
+
+        log.debug("Received request to get user with ID: {}", userId);
+
+        // Get user data via user service
+        UserResponse userResponse = userService.getUserById(userId);
+
+        log.debug("Successfully retrieved user data for userId: {}", userId);
+        return ResponseEntity.ok(userResponse);
+    }
+
 }